/*
 *  Licensed to GraphHopper and Peter Karich under one or more contributor
 *  license agreements. See the NOTICE file distributed with this work for 
 *  additional information regarding copyright ownership.
 * 
 *  GraphHopper licenses this file to you under the Apache License, 
 *  Version 2.0 (the "License"); you may not use this file except in 
 *  compliance with the License. You may obtain a copy of the License at
 * 
 *       http://www.apache.org/licenses/LICENSE-2.0
 * 
 *  Unless required by applicable law or agreed to in writing, software
 *  distributed under the License is distributed on an "AS IS" BASIS,
 *  WITHOUT WARRANTIES OR CONDITIONS OF ANY KIND, either express or implied.
 *  See the License for the specific language governing permissions and
 *  limitations under the License.
 */
package com.graphhopper.ui;

import com.graphhopper.GraphHopper;
import com.graphhopper.coll.GHBitSet;
import com.graphhopper.coll.GHTBitSet;
import com.graphhopper.routing.Path;
import com.graphhopper.routing.RoutingAlgorithm;
import com.graphhopper.routing.util.AlgorithmPreparation;
import com.graphhopper.routing.util.EdgeFilter;
import com.graphhopper.routing.util.FastestWeighting;
import com.graphhopper.routing.util.FlagEncoder;
import com.graphhopper.routing.util.NoOpAlgorithmPreparation;
import com.graphhopper.routing.util.ShortestWeighting;
import com.graphhopper.routing.util.Weighting;
import com.graphhopper.storage.Graph;
import com.graphhopper.storage.NodeAccess;
import com.graphhopper.storage.index.LocationIndex;
import com.graphhopper.storage.index.QueryResult;
import com.graphhopper.util.*;
import com.graphhopper.util.shapes.BBox;
import gnu.trove.list.TIntList;
import java.awt.*;
import java.awt.event.*;
import java.util.Random;
import javax.swing.*;
import org.slf4j.Logger;
import org.slf4j.LoggerFactory;

/**
 * A rough graphical user interface for visualizing the OSM graph. Mainly for debugging algorithms
 * and spatial datastructures.
 * <p/>
 * Use the project at https://github.com/graphhopper/graphhopper-web for a
 * better/faster/userfriendly/... alternative!
 * <p/>
 * @author Peter Karich
 */
public class MiniGraphUI
{

    public static void main( String[] strs ) throws Exception
    {
        CmdArgs args = CmdArgs.read(strs);
        GraphHopper hopper = new GraphHopper().init(args).importOrLoad();
        boolean debug = args.getBool("minigraphui.debug", false);
        new MiniGraphUI(hopper, debug).visualize();
    }
    private Logger logger = LoggerFactory.getLogger(getClass());
    private Path path;
    private AlgorithmPreparation prepare;
    private final Graph graph;
    private final NodeAccess na;
    private LocationIndex index;
    private String latLon = "";
    private GraphicsWrapper mg;
    private JPanel infoPanel;
    private LayeredPanel mainPanel;
    private MapLayer roadsLayer;
    private final MapLayer pathLayer;
    private boolean fastPaint = false;
    private final Weighting weighting;

    public MiniGraphUI( GraphHopper hopper, boolean debug )
    {
        this.graph = hopper.getGraph();
        this.na = graph.getNodeAccess();
        prepare = hopper.getPreparation();
        FlagEncoder encoder = hopper.getEncodingManager().getSingle();
        weighting = new FastestWeighting(encoder);
        if (prepare == null)
            prepare = NoOpAlgorithmPreparation.createAlgoPrepare(graph, "dijkstrabi", encoder, weighting);

        logger.info("locations:" + graph.getNodes() + ", debug:" + debug + ", algo:" + prepare.createAlgo().getName());
        mg = new GraphicsWrapper(graph);

        // prepare node quadtree to 'enter' the graph. create a 313*313 grid => <3km
//         this.index = new DebugLocation2IDQuadtree(roadGraph, mg);
        this.index = hopper.getLocationIndex();
//        this.algo = new DebugDijkstraBidirection(graph, mg);
        // this.algo = new DijkstraBidirection(graph);
//        this.algo = new DebugAStar(graph, mg);
//        this.algo = new AStar(graph);
//        this.algo = new DijkstraSimple(graph);
//        this.algo = new DebugDijkstraSimple(graph, mg);
        infoPanel = new JPanel()
        {
            @Override
            protected void paintComponent( Graphics g )
            {
                g.setColor(Color.WHITE);
                Rectangle b = infoPanel.getBounds();
                g.fillRect(0, 0, b.width, b.height);

                g.setColor(Color.BLUE);
                g.drawString(latLon, 40, 20);
                g.drawString("scale:" + mg.getScaleX(), 40, 40);
                int w = mainPanel.getBounds().width;
                int h = mainPanel.getBounds().height;
                g.drawString(mg.setBounds(0, w, 0, h).toLessPrecisionString(), 40, 60);
            }
        };

        mainPanel = new LayeredPanel();

        // TODO make it correct with bitset-skipping too
        final GHBitSet bitset = new GHTBitSet(graph.getNodes());
        mainPanel.addLayer(roadsLayer = new DefaultMapLayer()
        {
            Random rand = new Random();

            @Override
            public void paintComponent( Graphics2D g2 )
            {
                clearGraphics(g2);
                int locs = graph.getNodes();
                Rectangle d = getBounds();
                BBox b = mg.setBounds(0, d.width, 0, d.height);
                if (fastPaint)
                {
                    rand.setSeed(0);
                    bitset.clear();
                }

//                g2.setColor(Color.BLUE);
//                double fromLat = 42.56819, fromLon = 1.603231;
//                mg.plotText(g2, fromLat, fromLon, "from");
//                QueryResult from = index.findClosest(fromLat, fromLon, EdgeFilter.ALL_EDGES);
//                double toLat = 42.571034, toLon = 1.520662;
//                mg.plotText(g2, toLat, toLon, "to");
//                QueryResult to = index.findClosest(toLat, toLon, EdgeFilter.ALL_EDGES);
//
//                g2.setColor(Color.RED.brighter().brighter());
//                path = prepare.createAlgo().calcPath(from, to);
//                System.out.println("now: " + path.toDetailsString());
//                plotPath(path, g2, 1);
                g2.setColor(Color.black);

                EdgeExplorer explorer = graph.createEdgeExplorer(EdgeFilter.ALL_EDGES);
                for (int nodeIndex = 0; nodeIndex < locs; nodeIndex++)
                {
                    if (fastPaint && rand.nextInt(30) > 1)
                        continue;
<<<<<<< HEAD
                    }
                    double lat = na.getLatitude(nodeIndex);
                    double lon = na.getLongitude(nodeIndex);
=======

                    double lat = graph.getLatitude(nodeIndex);
                    double lon = graph.getLongitude(nodeIndex);
>>>>>>> 02581261
                    // mg.plotText(g2, lat, lon, "" + nodeIndex);
                    if (lat < b.minLat || lat > b.maxLat || lon < b.minLon || lon > b.maxLon)
                        continue;

                    EdgeIterator iter = explorer.setBaseNode(nodeIndex);
                    while (iter.next())
                    {
                        int nodeId = iter.getAdjNode();
                        int sum = nodeIndex + nodeId;
                        if (fastPaint)
                        {
                            if (bitset.contains(sum))
                                continue;

                            bitset.add(sum);
                        }
                        double lat2 = na.getLatitude(nodeId);
                        double lon2 = na.getLongitude(nodeId);
                        mg.plotEdge(g2, lat, lon, lat2, lon2);
                    }
                }
            }
        });

        mainPanel.addLayer(pathLayer = new DefaultMapLayer()
        {
            @Override
            public void paintComponent( Graphics2D g2 )
            {
                if (fromRes == null || toRes == null)
                    return;

                makeTransparent(g2);
                RoutingAlgorithm algo = prepare.createAlgo();
                if (algo instanceof DebugAlgo)
                {
                    ((DebugAlgo) algo).setGraphics2D(g2);
                }

                StopWatch sw = new StopWatch().start();
                fromRes = index.findClosest(48.983787742949886, 12.14355546976484, EdgeFilter.ALL_EDGES);
                toRes = index.findClosest(48.98291180219765, 12.13610228968002, EdgeFilter.ALL_EDGES);

                logger.info("start searching from:" + fromRes + " to:" + toRes + " " + weighting);
                path = algo.calcPath(fromRes, toRes);
//                mg.plotNode(g2, dijkstraFromId, Color.red);
//                mg.plotNode(g2, dijkstraToId, Color.BLUE);
                sw.stop();

                // if directed edges
                if (!path.isFound())
                {
                    logger.warn("path not found! direction not valid?");
                    return;
                }

                logger.info("found path in " + sw.getSeconds() + "s with " + path.calcNodes().size() + " nodes: " + path);
                g2.setColor(Color.BLUE.brighter().brighter());
                plotPath(path, g2, 1);
            }
        });

        if (debug)
        {
            // disable double buffering for debugging drawing - nice! when do we need DebugGraphics then?
            RepaintManager repaintManager = RepaintManager.currentManager(mainPanel);
            repaintManager.setDoubleBufferingEnabled(false);
            mainPanel.setBuffering(false);
        }
    }

    // for debugging
    private Path calcPath( RoutingAlgorithm algo )
    {
//        int from = index.findID(50.042, 10.19);
//        int to = index.findID(50.049, 10.23);
//
////        System.out.println("path " + from + "->" + to);
//        return algo.calcPath(from, to);
        // System.out.println(GraphUtility.getNodeInfo(graph, 60139, new DefaultEdgeFilter(new CarFlagEncoder()).direction(false, true)));
        // System.out.println(((GraphStorage) graph).debug(202947, 10));
//        GraphUtility.printInfo(graph, 106511, 10);
        return algo.calcPath(162810, 35120);
    }

<<<<<<< HEAD
    void plotNodeName(Graphics2D g2, int node) {
        double lat = na.getLatitude(node);
        double lon = na.getLongitude(node);
=======
    void plotNodeName( Graphics2D g2, int node )
    {
        double lat = graph.getLatitude(node);
        double lon = graph.getLongitude(node);
>>>>>>> 02581261
        mg.plotText(g2, lat, lon, "" + node);
    }

    private Path plotPath( Path tmpPath, Graphics2D g2, int w )
    {
        if (!tmpPath.isFound())
        {
            logger.info("nothing found " + w);
            return tmpPath;
        }

        double prevLat = Double.NaN;
        double prevLon = Double.NaN;
        boolean plotNodes = true;
        TIntList nodes = tmpPath.calcNodes();
        if (plotNodes)
        {
            for (int i = 0; i < nodes.size(); i++)
            {
                plotNodeName(g2, nodes.get(i));
            }
        }
        PointList list = tmpPath.calcPoints();
        for (int i = 0; i < list.getSize(); i++)
        {
            double lat = list.getLatitude(i);
            double lon = list.getLongitude(i);
            if (!Double.isNaN(prevLat))
            {
                mg.plotEdge(g2, prevLat, prevLon, lat, lon, w);
            } else
            {
                mg.plot(g2, lat, lon, w);
            }
            prevLat = lat;
            prevLon = lon;
        }
        logger.info("dist:" + tmpPath.getDistance() + ", path points(" + list.getSize() + "):" + list + ", nodes:" + nodes);
        return tmpPath;
    }
    private QueryResult fromRes;
    private QueryResult toRes;

    public void visualize()
    {
        try
        {
            SwingUtilities.invokeAndWait(new Runnable()
            {
                @Override
                public void run()
                {
                    int frameHeight = 800;
                    int frameWidth = 1200;
                    JFrame frame = new JFrame("GraphHopper UI - Small&Ugly ;)");
                    frame.setLayout(new BorderLayout());
                    frame.add(mainPanel, BorderLayout.CENTER);
                    frame.add(infoPanel, BorderLayout.NORTH);

                    infoPanel.setPreferredSize(new Dimension(300, 100));

                    // scale
                    mainPanel.addMouseWheelListener(new MouseWheelListener()
                    {
                        @Override
                        public void mouseWheelMoved( MouseWheelEvent e )
                        {
                            mg.scale(e.getX(), e.getY(), e.getWheelRotation() < 0);
                            repaintRoads();
                        }
                    });

                    // listener to investigate findID behavior
//                    MouseAdapter ml = new MouseAdapter() {
//
//                        @Override public void mouseClicked(MouseEvent e) {
//                            findIDLat = mg.getLat(e.getY());
//                            findIDLon = mg.getLon(e.getX());
//                            findIdLayer.repaint();
//                            mainPanel.repaint();
//                        }
//
//                        @Override public void mouseMoved(MouseEvent e) {
//                            updateLatLon(e);
//                        }
//
//                        @Override public void mousePressed(MouseEvent e) {
//                            updateLatLon(e);
//                        }
//                    };
                    MouseAdapter ml = new MouseAdapter()
                    {
                        // for routing:
                        double fromLat, fromLon;
                        boolean fromDone = false;

                        @Override
                        public void mouseClicked( MouseEvent e )
                        {
                            if (!fromDone)
                            {
                                fromLat = mg.getLat(e.getY());
                                fromLon = mg.getLon(e.getX());
                            } else
                            {
                                double toLat = mg.getLat(e.getY());
                                double toLon = mg.getLon(e.getX());
                                StopWatch sw = new StopWatch().start();
                                logger.info("start searching from " + fromLat + "," + fromLon
                                        + " to " + toLat + "," + toLon);
                                // get from and to node id
                                fromRes = index.findClosest(fromLat, fromLon, EdgeFilter.ALL_EDGES);
                                toRes = index.findClosest(toLat, toLon, EdgeFilter.ALL_EDGES);
                                logger.info("found ids " + fromRes + " -> " + toRes + " in " + sw.stop().getSeconds() + "s");

                                repaintPaths();
                            }

                            fromDone = !fromDone;
                        }
                        boolean dragging = false;

                        @Override
                        public void mouseDragged( MouseEvent e )
                        {
                            dragging = true;
                            fastPaint = true;
                            update(e);
                            updateLatLon(e);
                        }

                        @Override
                        public void mouseReleased( MouseEvent e )
                        {
                            if (dragging)
                            {
                                // update only if mouse release comes from dragging! (at the moment equal to fastPaint)
                                dragging = false;
                                fastPaint = false;
                                update(e);
                            }
                        }

                        public void update( MouseEvent e )
                        {
                            mg.setNewOffset(e.getX() - currentPosX, e.getY() - currentPosY);
                            repaintRoads();
                        }

                        @Override
                        public void mouseMoved( MouseEvent e )
                        {
                            updateLatLon(e);
                        }

                        @Override
                        public void mousePressed( MouseEvent e )
                        {
                            updateLatLon(e);
                        }
                    };
                    mainPanel.addMouseListener(ml);
                    mainPanel.addMouseMotionListener(ml);

                    // just for fun
//                    mainPanel.getInputMap().put(KeyStroke.getKeyStroke("DELETE"), "removedNodes");
//                    mainPanel.getActionMap().put("removedNodes", new AbstractAction() {
//                        @Override public void actionPerformed(ActionEvent e) {
//                            int counter = 0;
//                            for (CoordTrig<Long> coord : quadTreeNodes) {
//                                int ret = quadTree.remove(coord.lat, coord.lon);
//                                if (ret < 1) {
////                                    logger.info("cannot remove " + coord + " " + ret);
////                                    ret = quadTree.remove(coord.getLatitude(), coord.getLongitude());
//                                } else
//                                    counter += ret;
//                            }
//                            logger.info("Removed " + counter + " of " + quadTreeNodes.size() + " nodes");
//                        }
//                    });
                    frame.setDefaultCloseOperation(JFrame.EXIT_ON_CLOSE);
                    frame.setSize(frameWidth + 10, frameHeight + 30);
                    frame.setVisible(true);
                }
            });
        } catch (Exception ex)
        {
            throw new RuntimeException(ex);
        }
    }
    // for moving
    int currentPosX;
    int currentPosY;

    void updateLatLon( MouseEvent e )
    {
        latLon = mg.getLat(e.getY()) + "," + mg.getLon(e.getX());
        infoPanel.repaint();
        currentPosX = e.getX();
        currentPosY = e.getY();
    }

    void repaintPaths()
    {
        pathLayer.repaint();
        mainPanel.repaint();
    }

    void repaintRoads()
    {
        // avoid threading as there should be no updated to scale or offset while painting 
        // (would to lead to artifacts)
        StopWatch sw = new StopWatch().start();
        pathLayer.repaint();
        roadsLayer.repaint();
        mainPanel.repaint();
        logger.info("roads painting took " + sw.stop().getSeconds() + " sec");
    }
}<|MERGE_RESOLUTION|>--- conflicted
+++ resolved
@@ -157,15 +157,9 @@
                 {
                     if (fastPaint && rand.nextInt(30) > 1)
                         continue;
-<<<<<<< HEAD
-                    }
                     double lat = na.getLatitude(nodeIndex);
                     double lon = na.getLongitude(nodeIndex);
-=======
-
-                    double lat = graph.getLatitude(nodeIndex);
-                    double lon = graph.getLongitude(nodeIndex);
->>>>>>> 02581261
+
                     // mg.plotText(g2, lat, lon, "" + nodeIndex);
                     if (lat < b.minLat || lat > b.maxLat || lon < b.minLon || lon > b.maxLon)
                         continue;
@@ -251,16 +245,10 @@
         return algo.calcPath(162810, 35120);
     }
 
-<<<<<<< HEAD
-    void plotNodeName(Graphics2D g2, int node) {
+    void plotNodeName( Graphics2D g2, int node )
+    {
         double lat = na.getLatitude(node);
         double lon = na.getLongitude(node);
-=======
-    void plotNodeName( Graphics2D g2, int node )
-    {
-        double lat = graph.getLatitude(node);
-        double lon = graph.getLongitude(node);
->>>>>>> 02581261
         mg.plotText(g2, lat, lon, "" + node);
     }
 
