/*
 *  Licensed to Peter Karich under one or more contributor license 
 *  agreements. See the NOTICE file distributed with this work for 
 *  additional information regarding copyright ownership.
 * 
 *  Peter Karich licenses this file to you under the Apache License, 
 *  Version 2.0 (the "License"); you may not use this file except 
 *  in compliance with the License. You may obtain a copy of the 
 *  License at
 * 
 *       http://www.apache.org/licenses/LICENSE-2.0
 * 
 *  Unless required by applicable law or agreed to in writing, software
 *  distributed under the License is distributed on an "AS IS" BASIS,
 *  WITHOUT WARRANTIES OR CONDITIONS OF ANY KIND, either express or implied.
 *  See the License for the specific language governing permissions and
 *  limitations under the License.
 */
package com.graphhopper;

import com.graphhopper.reader.OSMReader;
import com.graphhopper.routing.Path;
import com.graphhopper.routing.RoutingAlgorithm;
import com.graphhopper.routing.ch.PrepareContractionHierarchies;
import com.graphhopper.routing.util.AcceptWay;
import com.graphhopper.routing.util.AlgorithmPreparation;
import com.graphhopper.routing.util.CarFlagEncoder;
import com.graphhopper.routing.util.DefaultEdgeFilter;
import com.graphhopper.routing.util.EdgeFilter;
import com.graphhopper.routing.util.FastestCalc;
import com.graphhopper.routing.util.EdgePropertyEncoder;
import com.graphhopper.routing.util.FootFlagEncoder;
import com.graphhopper.routing.util.NoOpAlgorithmPreparation;
import com.graphhopper.routing.util.PrepareRoutingSubnetworks;
import com.graphhopper.routing.util.RoutingAlgorithmSpecialAreaTests;
import com.graphhopper.routing.util.ShortestCalc;
import com.graphhopper.storage.Directory;
import com.graphhopper.storage.Graph;
import com.graphhopper.storage.GraphStorage;
import com.graphhopper.storage.GraphStorageTurnCosts;
import com.graphhopper.storage.LevelGraph;
import com.graphhopper.storage.LevelGraphStorage;
import com.graphhopper.storage.index.Location2IDIndex;
import com.graphhopper.storage.index.Location2IDQuadtree;
import com.graphhopper.storage.MMapDirectory;
import com.graphhopper.storage.RAMDirectory;
import com.graphhopper.storage.StorableProperties;
import com.graphhopper.storage.index.Location2NodesNtree;
import com.graphhopper.storage.index.Location2NodesNtreeLG;
import com.graphhopper.util.CmdArgs;
import com.graphhopper.util.Constants;
import com.graphhopper.util.DouglasPeucker;
import com.graphhopper.util.GHUtility;
import com.graphhopper.util.Helper;
import com.graphhopper.util.PointList;
import com.graphhopper.util.StopWatch;
import java.io.File;
import java.io.IOException;
import org.slf4j.Logger;
import org.slf4j.LoggerFactory;

/**
 * Main wrapper of the offline API for a simple and efficient usage.
 *
 * @see GraphHopperAPI
 * @author Peter Karich
 */
public class GraphHopper implements GraphHopperAPI {

    public static void main(String[] strs) throws Exception {
        CmdArgs args = CmdArgs.read(strs);
        GraphHopper hopper = new GraphHopper().init(args);
        hopper.importOrLoad();
        RoutingAlgorithmSpecialAreaTests tests = new RoutingAlgorithmSpecialAreaTests(hopper);
        if (args.getBool("graph.testIT", false))
            tests.start();
    }
    private final Logger logger = LoggerFactory.getLogger(getClass());
    // for graph:
    private GraphStorage graph;
    private String ghLocation = "";
    private boolean inMemory = true;
    private boolean storeOnFlush = true;
    private boolean memoryMapped;
    private boolean sortGraph = false;
    boolean removeZipped = true;
    // for routing:
    private boolean simplifyRequest = true;
    private String defaultAlgorithm = "bidijkstra";
    // for index:
    private Location2IDIndex index;
    private int preciseIndexResolution = 1000;
<<<<<<< HEAD
    private boolean turnCosts = false;
    private boolean chFast = true;
=======
>>>>>>> 199b579b
    private boolean edgeCalcOnSearch = true;
    private boolean searchRegion = true;
    // for prepare
    private AlgorithmPreparation prepare;
    private boolean doPrepare = true;
    private boolean chUsage = false;
    private boolean chFast = true;
    // for OSM import:
    private String osmFile;
    private AcceptWay acceptWay = new AcceptWay(true, false, false);
<<<<<<< HEAD
	
=======
    private long expectedNodes = 10;
    private double wayPointMaxDistance = 1;
    private StorableProperties properties;
>>>>>>> 199b579b

    public GraphHopper() {
    }

    /**
     * For testing
     */
    GraphHopper(GraphStorage g) {
        this();
        this.graph = g;
        initIndex();
    }

    public GraphHopper acceptWay(AcceptWay acceptWay) {
        this.acceptWay = acceptWay;
        return this;
    }

    public AcceptWay acceptWay() {
        return acceptWay;
    }

    public GraphHopper forServer() {
        // simplify to reduce network IO
        simplifyRequest(true);
        preciseIndexResolution(1000);
        return setInMemory(true, true);
    }

    public GraphHopper forDesktop() {
        simplifyRequest(false);
        preciseIndexResolution(1000);
        return setInMemory(true, true);
    }

    public GraphHopper forMobile() {
        simplifyRequest(false);
        // make new index faster (but unprecise) and disable searchRegion
        preciseIndexResolution(500);
        return memoryMapped();
    }

    /**
     * Precise location resolution index means also more space (disc/RAM) could
     * be consumed and probably slower query times, which would be e.g. not
     * suitable for Android. The resolution specifies the tile width (in meter).
     */
    public GraphHopper preciseIndexResolution(int precision) {
        preciseIndexResolution = precision;
        return this;
    }

    public GraphHopper setInMemory(boolean inMemory, boolean storeOnFlush) {
        if (inMemory) {
            this.inMemory = true;
            this.memoryMapped = false;
            this.storeOnFlush = storeOnFlush;
        } else {
            memoryMapped();
        }
        return this;
    }

    public GraphHopper memoryMapped() {
        this.inMemory = false;
        memoryMapped = true;
        return this;
    }

    /**
     * Enables the use of contraction hierarchies to reduce query times.
     *
     * @param true if fastest route should be calculated (instead of shortest)
     */
    public GraphHopper chShortcuts(boolean enable, boolean fast) {
        chUsage = enable;
        chFast = fast;
        if (chUsage)
            defaultAlgorithm = "bidijkstra";
        return this;
    }
    
    /**
     * Enables the usage of turn restrictions when routing.
     * 
     * Currently not available for contraction hierarchies
     */
    public GraphHopper enableTurnCosts() {
    	turnCosts = true;
        return this;
    }

    /**
     * This method specifies if the returned path should be simplified or not,
     * via douglas-peucker or similar algorithm.
     */
    private GraphHopper simplifyRequest(boolean doSimplify) {
        this.simplifyRequest = doSimplify;
        return this;
    }

    /**
     * Sets the graphhopper folder.
     */
    public GraphHopper graphHopperLocation(String ghLocation) {
        if (ghLocation == null)
            throw new NullPointerException("graphhopper location cannot be null");
        this.ghLocation = ghLocation;
        return this;
    }

    public String graphHopperLocation() {
        return ghLocation;
    }

    public GraphHopper osmFile(String strOsm) {
        if (Helper.isEmpty(strOsm))
            throw new IllegalArgumentException("OSM file cannot be empty.");
        osmFile = strOsm;
        return this;
    }

    public String osmFile() {
        return osmFile;
    }

    public Graph graph() {
        return graph;
    }

    public Location2IDIndex index() {
        return index;
    }

    public AlgorithmPreparation preparation() {
        return prepare;
    }

    /**
     * @deprecated until #12 is fixed
     */
    public GraphHopper sortGraph(boolean sortGraph) {
        this.sortGraph = sortGraph;
        return this;
    }

    public GraphHopper init(CmdArgs args) throws IOException {
        if (!Helper.isEmpty(args.get("config", ""))) {
            CmdArgs tmp = CmdArgs.readFromConfig(args.get("config", ""), "graphhopper.config");
            // command line configuration overwrites the ones in the config file
            tmp.merge(args);
            args = tmp;
        }

        String tmpOsmFile = args.get("osmreader.osm", "");
        if (!Helper.isEmpty(tmpOsmFile))
            osmFile = tmpOsmFile;
        String graphHopperFolder = args.get("graph.location", "");
        if (Helper.isEmpty(graphHopperFolder) && Helper.isEmpty(ghLocation)) {
            if (Helper.isEmpty(osmFile))
                throw new IllegalArgumentException("You need to specify an OSM file.");

            graphHopperFolder = Helper.pruneFileEnd(osmFile) + "-gh";
        }

        // graph
        graphHopperLocation(graphHopperFolder);
        expectedNodes = args.getLong("graph.expectedSize", 10 * 1000);
        String dataAccess = args.get("graph.dataaccess", "inmemory+save");
        if ("mmap".equalsIgnoreCase(dataAccess)) {
            memoryMapped = true;
        } else {
            if ("inmemory+save".equalsIgnoreCase(dataAccess)) {
                setInMemory(true, true);
            } else
                setInMemory(true, false);
        }
        sortGraph = args.getBool("graph.doSort", false);
        removeZipped = args.getBool("graph.removeZipped", true);

        // prepare
        doPrepare = args.getBool("prepare.doPrepare", true);
        String chShortcuts = args.get("prepare.chShortcuts", "no");
        boolean levelGraph = "true".equals(chShortcuts)
                || "fastest".equals(chShortcuts) || "shortest".equals(chShortcuts);
        if (levelGraph)
            chShortcuts(true, !"shortest".equals(chShortcuts));

        // routing
        defaultAlgorithm = args.get("routing.defaultAlgorithm", defaultAlgorithm);

        // osm import
        wayPointMaxDistance = args.getDouble("osmreader.wayPointMaxDistance", 1);
        String type = args.get("osmreader.acceptWay", "CAR");
        acceptWay = AcceptWay.parse(type);

        // index
        preciseIndexResolution = args.getInt("index.highResolution", 1000);
        return this;
    }

    private void printInfo() {
        logger.info("version " + Constants.VERSION                
                + "|" + Constants.BUILD_DATE
                + "|" + properties().versionsToString());
        logger.info("graph " + graph.toString());
    }

    public GraphHopper importOrLoad() {
        if (!load(ghLocation)) {
            printInfo();
            importOSM(ghLocation, osmFile);
        } else
            printInfo();
        return this;
    }

    private GraphHopper importOSM(String graphHopperLocation, String strOsm) {
        graphHopperLocation(graphHopperLocation);
        try {
            OSMReader reader = importOSM(strOsm);
            graph = reader.graph();
        } catch (IOException ex) {
            throw new RuntimeException("Cannot parse file " + strOsm, ex);
        }
        cleanUp();
        optimize();
        prepare();
        flush();
        initIndex();
        return this;
    }

    protected OSMReader importOSM(String file) throws IOException {
        osmFile(file);
        File osmTmpFile = new File(osmFile);
        if (!osmTmpFile.exists())
            throw new IllegalStateException("Your specified OSM file does not exist:" + osmTmpFile.getAbsolutePath());

        logger.info("start creating graph from " + file);
        OSMReader reader = new OSMReader(graph, expectedNodes);
        reader.acceptWay(acceptWay);
        reader.wayPointMaxDistance(wayPointMaxDistance);

        properties.put("osmreader.acceptWay", acceptWay.toString());
        properties.putCurrentVersions();
        String info = graph.getClass().getSimpleName()
                + "|" + graph.directory().getClass().getSimpleName()
                + "|" + properties.versionsToString();
        logger.info("using " + info + ", accepts:" + acceptWay + ", memory:" + Helper.memInfo());
        reader.osm2Graph(osmTmpFile);
        return reader;
    }

    /**
     * Opens or creates a graph. The specified args need a property 'graph' (a
     * folder) and if no such folder exist it'll create a graph from the
     * provided osm file (property 'osm'). A property 'size' is used to
     * preinstantiate a datastructure/graph to avoid over-memory allocation or
     * reallocation (default is 5mio)
     *
     * @param graphHopperFolder is the folder containing graphhopper files
     * (which can be compressed too)
     */
    @Override
    public boolean load(String graphHopperFolder) {
        if (Helper.isEmpty(graphHopperFolder))
            throw new IllegalStateException("graphHopperLocation is not specified. call init before");
        if (graph != null)
            throw new IllegalStateException("graph is already loaded");

        if (graphHopperFolder.indexOf(".") < 0) {
            if (new File(graphHopperFolder + "-gh").exists())
                graphHopperFolder += "-gh";
            else if (graphHopperFolder.endsWith(".osm") || graphHopperFolder.endsWith(".xml"))
                throw new IllegalArgumentException("To import an osm file you need to use importOrLoad");
        } else {
            File compressed = new File(graphHopperFolder + ".ghz");
            if (compressed.exists() && !compressed.isDirectory()) {
                try {
                    Helper.unzip(compressed.getAbsolutePath(), graphHopperFolder, removeZipped);
                } catch (IOException ex) {
                    throw new RuntimeException("Couldn't extract file " + compressed.getAbsolutePath() + " to " + graphHopperFolder, ex);
                }
            }
        }
        graphHopperLocation(graphHopperFolder);
        Directory dir;
        if (memoryMapped) {
            dir = new MMapDirectory(ghLocation);
        } else if (inMemory) {
            dir = new RAMDirectory(ghLocation, storeOnFlush);
        } else
            throw new IllegalArgumentException("either memory mapped or in-memory has to be specified!");

<<<<<<< HEAD
            GraphStorage storage;
            Directory dir;
            if (memoryMapped) {
                dir = new MMapDirectory(graphHopperFile);
            } else if (inMemory) {
                dir = new RAMDirectory(graphHopperFile, storeOnFlush);
            } else
                throw new IllegalStateException("either memory mapped or in-memory!");

            if (chUsage) {
                storage = new LevelGraphStorage(dir, turnCosts);
                PrepareContractionHierarchies tmpPrepareCH = new PrepareContractionHierarchies();

                VehicleEncoder encoder;
                if (acceptWay.acceptsCar())
                    encoder = new CarFlagEncoder();
                else
                    encoder = new FootFlagEncoder();
                if (chFast) {
                    tmpPrepareCH.type(new FastestCalc(encoder)).vehicle(encoder);
                } else {
                    tmpPrepareCH.type(new ShortestCalc()).vehicle(encoder);
                }
                prepare = tmpPrepareCH;
            } else if(turnCosts) { 
            	storage = new GraphStorageTurnCosts(dir, true);
            } else {
            	storage = new GraphStorage(dir);
            }
                

            if (!storage.loadExisting())
                throw new IllegalStateException("Invalid storage at:" + graphHopperFile);

            graph = storage;
            initIndex(dir);
        } else if (tmpGHFile.endsWith(".osm") || tmpGHFile.endsWith(".xml")) {
            if (Helper.isEmpty(ghLocation))
                ghLocation = Helper.pruneFileEnd(graphHopperFile) + "-gh";
            CmdArgs args = new CmdArgs().put("osmreader.osm", graphHopperFile).
                    put("osmreader.graph-location", ghLocation);
            if (memoryMapped)
                args.put("osmreader.dataaccess", "mmap");
            else {
                if (inMemory && storeOnFlush) {
                    args.put("osmreader.dataaccess", "inmemory+save");
                } else
                    args.put("osmreader.dataaccess", "inmemory");
            }
=======
        properties = new StorableProperties(dir, "properties");
        if (chUsage) {
            graph = new LevelGraphStorage(dir);
            PrepareContractionHierarchies tmpPrepareCH = new PrepareContractionHierarchies();
>>>>>>> 199b579b

            EdgePropertyEncoder encoder;
            if (acceptWay.acceptsCar())
                encoder = new CarFlagEncoder();
            else
                encoder = new FootFlagEncoder();
            if (chFast) {
                tmpPrepareCH.type(new FastestCalc(encoder)).vehicle(encoder);
            } else {
                tmpPrepareCH.type(new ShortestCalc()).vehicle(encoder);
            }
<<<<<<< HEAD
            
            if(turnCosts){
            	args.put("osmreader.turncosts", "save+restrict");
            }
=======
            prepare = tmpPrepareCH;
            prepare.graph(graph);
        } else {
            graph = new GraphStorage(dir);
            prepare = NoOpAlgorithmPreparation.createAlgoPrepare(graph, defaultAlgorithm, new CarFlagEncoder());
        }
>>>>>>> 199b579b

        if (!graph.loadExisting())
            return false;

        properties.loadExisting();

        // overwrite configured accept way
        String acceptStr = properties.get("osmreader.acceptWay");
        if (!acceptStr.isEmpty())
            acceptWay = AcceptWay.parse(acceptStr);
        properties.checkVersions(false);
        if ("false".equals(properties.get("prepare.done")))
            prepare();

        initIndex();
        return true;
    }

    private boolean supportsVehicle(EdgePropertyEncoder encoder) {
        return acceptWay.accepts(encoder);
    }

    @Override
    public GHResponse route(GHRequest request) {
        request.check();
        StopWatch sw = new StopWatch().start();
        GHResponse rsp = new GHResponse();

        if (!supportsVehicle(request.vehicle())) {
            rsp.addError(new IllegalArgumentException("Vehicle " + request.vehicle() + " unsupported. Supported are: " + acceptWay()));
            return rsp;
        }

        EdgeFilter edgeFilter = new DefaultEdgeFilter(request.vehicle());
        int from = index.findClosest(request.from().lat, request.from().lon, edgeFilter).closestNode();
        int to = index.findClosest(request.to().lat, request.to().lon, edgeFilter).closestNode();
        String debug = "idLookup:" + sw.stop().getSeconds() + "s";

        if (from < 0)
            rsp.addError(new IllegalArgumentException("Cannot find point 1: " + request.from()));
        if (to < 0)
            rsp.addError(new IllegalArgumentException("Cannot find point 2: " + request.to()));

        sw = new StopWatch().start();
        RoutingAlgorithm algo = null;
        if (chUsage) {
            if (request.algorithm().equals("dijkstrabi"))
                algo = prepare.createAlgo();
            else if (request.algorithm().equals("astarbi"))
                algo = ((PrepareContractionHierarchies) prepare).createAStar();
            else
                // or use defaultAlgorithm here?
                rsp.addError(new IllegalStateException("Only dijkstrabi and astarbi is supported for LevelGraph (using contraction hierarchies)!"));
        } else {
            prepare = NoOpAlgorithmPreparation.createAlgoPrepare(graph, request.algorithm(), request.vehicle());
            algo = prepare.createAlgo();
            algo.type(request.type());
            algo.turnCosts(request.turnCosts());
        }
        if (rsp.hasError())
            return rsp;
        debug += ", algoInit:" + sw.stop().getSeconds() + "s";

        sw = new StopWatch().start();
        Path path = algo.calcPath(from, to);
        debug += ", " + algo.name() + "-routing:" + sw.stop().getSeconds() + "s"
                + ", " + path.debugInfo();
        PointList points = path.calcPoints();
        simplifyRequest = request.getHint("simplifyRequest", simplifyRequest);
        if (simplifyRequest) {
            sw = new StopWatch().start();
            int orig = points.size();
            double minPathPrecision = request.getHint("douglas.minprecision", 1d);
            if (minPathPrecision > 0)
                new DouglasPeucker().maxDistance(minPathPrecision).simplify(points);
            debug += ", simplify (" + orig + "->" + points.size() + "):" + sw.stop().getSeconds() + "s";
        }
        return rsp.points(points).distance(path.distance()).time(path.time()).debugInfo(debug);
    }

    private void initIndex() {
        Directory dir = graph.directory();
        if (preciseIndexResolution > 0) {
            Location2NodesNtree tmpIndex;
            if (graph instanceof LevelGraph)
                tmpIndex = new Location2NodesNtreeLG((LevelGraph) graph, dir);
            else
                tmpIndex = new Location2NodesNtree(graph, dir);
            tmpIndex.resolution(preciseIndexResolution);
            tmpIndex.edgeCalcOnFind(edgeCalcOnSearch);
            tmpIndex.searchRegion(searchRegion);
            index = tmpIndex;
        } else {
            index = new Location2IDQuadtree(graph, dir);
            index.resolution(Helper.calcIndexSize(graph.bounds()));
        }
        if (!index.loadExisting())
            index.prepareIndex();
    }

    private void optimize() {
        logger.info("optimizing ... (" + Helper.memInfo() + ")");
        graph.optimize();
        logger.info("finished optimize (" + Helper.memInfo() + ")");

        // move this into the GraphStorage.optimize method?
        if (sortGraph) {
            logger.info("sorting ... (" + Helper.memInfo() + ")");
            GraphStorage newGraph = GHUtility.newStorage(graph);
            GHUtility.sortDFS(graph, newGraph);
            graph = newGraph;
        }
    }

    public void prepare() {
        boolean tmpPrepare = doPrepare && prepare != null;
        properties.put("prepare.done", tmpPrepare);
        if (tmpPrepare) {
            if (prepare instanceof PrepareContractionHierarchies && acceptWay.countVehicles() > 1)
                throw new IllegalArgumentException("Contraction hierarchies preparation "
                        + "requires (at the moment) only one vehicle. But was:" + acceptWay);
            logger.info("calling prepare.doWork ... (" + Helper.memInfo() + ")");
            prepare.doWork();
        }
    }

    protected void cleanUp() {
        int prev = graph.nodes();
        PrepareRoutingSubnetworks preparation = new PrepareRoutingSubnetworks(graph);
        logger.info("start finding subnetworks, " + Helper.memInfo());
        preparation.doWork();
        int n = graph.nodes();
        logger.info("edges: " + graph.getAllEdges().maxId()
                + ", nodes " + n + ", there were " + preparation.subNetworks()
                + " subnetworks. removed them => " + (prev - n)
                + " less nodes. Remaining subnetworks:" + preparation.findSubnetworks().size());
    }

    private void flush() {
        logger.info("flushing graph with " + graph.nodes() + " nodes, bounds:"
                + graph.bounds() + ", " + Helper.memInfo() + ")");
        graph.flush();
        properties.flush();
    }

    void close() {
        graph.close();
    }

    StorableProperties properties() {
        return properties;
    }
}<|MERGE_RESOLUTION|>--- conflicted
+++ resolved
@@ -90,11 +90,7 @@
     // for index:
     private Location2IDIndex index;
     private int preciseIndexResolution = 1000;
-<<<<<<< HEAD
     private boolean turnCosts = false;
-    private boolean chFast = true;
-=======
->>>>>>> 199b579b
     private boolean edgeCalcOnSearch = true;
     private boolean searchRegion = true;
     // for prepare
@@ -105,13 +101,9 @@
     // for OSM import:
     private String osmFile;
     private AcceptWay acceptWay = new AcceptWay(true, false, false);
-<<<<<<< HEAD
-	
-=======
-    private long expectedNodes = 10;
+	private long expectedNodes = 10;
     private double wayPointMaxDistance = 1;
     private StorableProperties properties;
->>>>>>> 199b579b
 
     public GraphHopper() {
     }
@@ -407,62 +399,10 @@
         } else
             throw new IllegalArgumentException("either memory mapped or in-memory has to be specified!");
 
-<<<<<<< HEAD
-            GraphStorage storage;
-            Directory dir;
-            if (memoryMapped) {
-                dir = new MMapDirectory(graphHopperFile);
-            } else if (inMemory) {
-                dir = new RAMDirectory(graphHopperFile, storeOnFlush);
-            } else
-                throw new IllegalStateException("either memory mapped or in-memory!");
-
-            if (chUsage) {
-                storage = new LevelGraphStorage(dir, turnCosts);
-                PrepareContractionHierarchies tmpPrepareCH = new PrepareContractionHierarchies();
-
-                VehicleEncoder encoder;
-                if (acceptWay.acceptsCar())
-                    encoder = new CarFlagEncoder();
-                else
-                    encoder = new FootFlagEncoder();
-                if (chFast) {
-                    tmpPrepareCH.type(new FastestCalc(encoder)).vehicle(encoder);
-                } else {
-                    tmpPrepareCH.type(new ShortestCalc()).vehicle(encoder);
-                }
-                prepare = tmpPrepareCH;
-            } else if(turnCosts) { 
-            	storage = new GraphStorageTurnCosts(dir, true);
-            } else {
-            	storage = new GraphStorage(dir);
-            }
-                
-
-            if (!storage.loadExisting())
-                throw new IllegalStateException("Invalid storage at:" + graphHopperFile);
-
-            graph = storage;
-            initIndex(dir);
-        } else if (tmpGHFile.endsWith(".osm") || tmpGHFile.endsWith(".xml")) {
-            if (Helper.isEmpty(ghLocation))
-                ghLocation = Helper.pruneFileEnd(graphHopperFile) + "-gh";
-            CmdArgs args = new CmdArgs().put("osmreader.osm", graphHopperFile).
-                    put("osmreader.graph-location", ghLocation);
-            if (memoryMapped)
-                args.put("osmreader.dataaccess", "mmap");
-            else {
-                if (inMemory && storeOnFlush) {
-                    args.put("osmreader.dataaccess", "inmemory+save");
-                } else
-                    args.put("osmreader.dataaccess", "inmemory");
-            }
-=======
         properties = new StorableProperties(dir, "properties");
         if (chUsage) {
             graph = new LevelGraphStorage(dir);
             PrepareContractionHierarchies tmpPrepareCH = new PrepareContractionHierarchies();
->>>>>>> 199b579b
 
             EdgePropertyEncoder encoder;
             if (acceptWay.acceptsCar())
@@ -474,20 +414,16 @@
             } else {
                 tmpPrepareCH.type(new ShortestCalc()).vehicle(encoder);
             }
-<<<<<<< HEAD
-            
-            if(turnCosts){
-            	args.put("osmreader.turncosts", "save+restrict");
-            }
-=======
             prepare = tmpPrepareCH;
             prepare.graph(graph);
+        } else if(turnCosts) { 
+            graph = new GraphStorageTurnCosts(dir, true);
+            prepare = NoOpAlgorithmPreparation.createAlgoPrepare(graph, defaultAlgorithm, new CarFlagEncoder());
         } else {
             graph = new GraphStorage(dir);
             prepare = NoOpAlgorithmPreparation.createAlgoPrepare(graph, defaultAlgorithm, new CarFlagEncoder());
         }
->>>>>>> 199b579b
-
+                
         if (!graph.loadExisting())
             return false;
 
@@ -504,7 +440,7 @@
         initIndex();
         return true;
     }
-
+    
     private boolean supportsVehicle(EdgePropertyEncoder encoder) {
         return acceptWay.accepts(encoder);
     }
