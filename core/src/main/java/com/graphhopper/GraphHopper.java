/*
 *  Licensed to GraphHopper and Peter Karich under one or more contributor
 *  license agreements. See the NOTICE file distributed with this work for 
 *  additional information regarding copyright ownership.
 * 
 *  GraphHopper licenses this file to you under the Apache License, 
 *  Version 2.0 (the "License"); you may not use this file except in 
 *  compliance with the License. You may obtain a copy of the License at
 * 
 *       http://www.apache.org/licenses/LICENSE-2.0
 * 
 *  Unless required by applicable law or agreed to in writing, software
 *  distributed under the License is distributed on an "AS IS" BASIS,
 *  WITHOUT WARRANTIES OR CONDITIONS OF ANY KIND, either express or implied.
 *  See the License for the specific language governing permissions and
 *  limitations under the License.
 */
package com.graphhopper;

import com.graphhopper.reader.DataReader;
import com.graphhopper.reader.OSMReader;
import com.graphhopper.reader.dem.ElevationProvider;
import com.graphhopper.reader.dem.SRTMProvider;
import com.graphhopper.routing.Path;
import com.graphhopper.routing.RoutingAlgorithm;
import com.graphhopper.routing.ch.PrepareContractionHierarchies;
import com.graphhopper.routing.util.*;
import com.graphhopper.storage.*;
import com.graphhopper.storage.index.*;
import com.graphhopper.util.*;

import java.io.File;
import java.io.IOException;
import java.text.SimpleDateFormat;
import java.util.Date;

import org.slf4j.Logger;
import org.slf4j.LoggerFactory;

/**
 * Easy to use access point to configure import and (offline) routing.
 * <p/>
 * @see GraphHopperAPI
 * @author Peter Karich
 */
public class GraphHopper implements GraphHopperAPI
{
    public static void main( String[] strs ) throws Exception
    {
        CmdArgs args = CmdArgs.read(strs);
        GraphHopper hopper = new GraphHopper().init(args);
        hopper.importOrLoad();
//        GHResponse res = hopper.route(new GHRequest(43.729317,7.410691, 43.730174,7.413266).
//                putHint("simplifyRequest", false).
//                setVehicle("foot").
//                setWeighting("shortest"));
//        System.out.println(res.getDistance() + " vs. " + res.getPoints().calcDistance(new DistancePlaneProjection()) + " -> " + res.getDebugInfo());
        RoutingAlgorithmSpecialAreaTests tests = new RoutingAlgorithmSpecialAreaTests(hopper);
        if (args.getBool("graph.testIT", false))
            tests.start();
    }

    private final Logger logger = LoggerFactory.getLogger(getClass());
    // for graph:
    private GraphStorage graph;
    private String ghLocation = "";
    private DAType dataAccessType = DAType.RAM;
    private boolean sortGraph = false;
    boolean removeZipped = true;
    private int dimension = 2;
    // for routing
    private boolean simplifyRequest = true;
    // for index
    private LocationIndex locationIndex;
    private int preciseIndexResolution = 500;
    private boolean searchRegion = true;
    // for prepare
    private int minNetworkSize = 200;
    // for CH prepare
    private AlgorithmPreparation prepare;
    private boolean doPrepare = true;
    private boolean chEnabled = true;
    private String chWeighting = "fastest";
    private int periodicUpdates = 20;
    private int lazyUpdates = 10;
    private int neighborUpdates = 20;
    private double logMessages = 20;
    // for OSM import
    private String osmFile;
    private EncodingManager encodingManager;
    private double wayPointMaxDistance = 1;
    private int workerThreads = -1;
    private int defaultSegmentSize = -1;
    private boolean turnCosts = false;
    private boolean enableInstructions = true;
    private boolean calcPoints = true;
    private boolean fullyLoaded = false;
    private ElevationProvider eleProvider = ElevationProvider.NOOP;

    public GraphHopper()
    {
    }

    /**
     * For testing
     */
    GraphHopper loadGraph( GraphStorage g )
    {
        this.graph = g;
        fullyLoaded = true;
        initLocationIndex();
        return this;
    }

    /**
     * Specify which vehicles can be read by this GraphHopper instance. An encoding manager defines
     * how data from every vehicle is written (und read) into edges of the graph.
     */
    public GraphHopper setEncodingManager( EncodingManager acceptWay )
    {
        ensureNotLoaded();
        this.encodingManager = acceptWay;
        return this;
    }

    public EncodingManager getEncodingManager()
    {
        return encodingManager;
    }

    public GraphHopper setElevationProvider( ElevationProvider eleProvider )
    {
        if (eleProvider == null || eleProvider == ElevationProvider.NOOP)
            set3D(false);
        else
            set3D(true);
        this.eleProvider = eleProvider;
        return this;
    }

    /**
     * Threads for data reading.
     */
    protected int getWorkerThreads()
    {
        return workerThreads;
    }

    /**
     * Return maximum distance (in meter) to reduce points via douglas peucker while OSM import.
     */
    protected double getWayPointMaxDistance()
    {
        return wayPointMaxDistance;
    }

    public GraphHopper setWayPointMaxDistance( double wayPointMaxDistance )
    {
        this.wayPointMaxDistance = wayPointMaxDistance;
        return this;
    }        

    /**
     * Configures the underlying storage to be used on a well equipped server.
     */
    public GraphHopper forServer()
    {
        // simplify to reduce network IO
        setSimplifyRequest(true);
        setPreciseIndexResolution(500);
        return setInMemory(true);
    }

    /**
     * Configures the underlying storage to be used on a Desktop computer with enough RAM but no
     * network latency.
     */
    public GraphHopper forDesktop()
    {
        setSimplifyRequest(false);
        setPreciseIndexResolution(500);
        return setInMemory(true);
    }

    /**
     * Configures the underlying storage to be used on a less powerful machine like Android and
     * Raspberry Pi with only few RAM.
     */
    public GraphHopper forMobile()
    {
        setSimplifyRequest(false);
        setPreciseIndexResolution(500);
        return setMemoryMapped();
    }

    /**
     * Precise location resolution index means also more space (disc/RAM) could be consumed and
     * probably slower query times, which would be e.g. not suitable for Android. The resolution
     * specifies the tile width (in meter).
     */
    public GraphHopper setPreciseIndexResolution( int precision )
    {
        ensureNotLoaded();
        preciseIndexResolution = precision;
        return this;
    }

    /**
     * This method call results in an in-memory graph. Specify storeOnFlush to true if you want that
     * existing data will be loaded FROM disc and all in-memory data will be flushed TO disc after
     * flush is called e.g. while OSM import.
     */
    public GraphHopper setInMemory( boolean storeOnFlush )
    {
        ensureNotLoaded();
        if (storeOnFlush)
            dataAccessType = DAType.RAM_STORE;
        else
            dataAccessType = DAType.RAM;

        return this;
    }

    /**
     * Enable memory mapped configuration if not enough memory is available on the target platform.
     */
    public GraphHopper setMemoryMapped()
    {
        ensureNotLoaded();
        dataAccessType = DAType.MMAP;
        return this;
    }

    /**
     * Not yet stable enough to offer it for everyone
     */
    private GraphHopper setUnsafeMemory()
    {
        ensureNotLoaded();
        dataAccessType = DAType.UNSAFE_STORE;
        return this;
    }

    /**
     * Disables "CH-preparation". Use only if you know what you do.
     */
    public GraphHopper setDoPrepare( boolean doPrepare )
    {
        this.doPrepare = doPrepare;
        return this;
    }

    /**
     * Enables the use of contraction hierarchies to reduce query times. Enabled by default.
     * <p/>
     * @param weighting can be "fastest", "shortest" or your own weight-calculation type.
     * @see #disableCHShortcuts()
     */
    public GraphHopper setCHShortcuts( String weighting )
    {
        ensureNotLoaded();
        chEnabled = true;
        chWeighting = weighting;
        return this;
    }

    public String getCHWeighting()
    {
        return chWeighting;
    }

    /**
     * Disables contraction hierarchies. Enabled by default.
     */
    public GraphHopper disableCHShortcuts()
    {
        ensureNotLoaded();
        chEnabled = false;
        return this;
    }

    public boolean isCHEnabled()
    {
        return chEnabled;
    }

    /**
     * @return true if storing and fetching elevation data is enabled. Default is false
     */
    public boolean is3D()
    {
        return dimension == 3;
    }

    /**
     * Enable storing and fetching elevation data. Default is false
     */
    public GraphHopper set3D( boolean is3D )
    {
        if (is3D)
            this.dimension = 3;
        else
            this.dimension = 2;
        return this;
    }

    /**
     * @return if import of turn restrictions is enabled
     */
    public boolean isEnableTurnRestrictions()
    {
        return turnCosts;
    }

    /**
     * This method specifies if the import should include turn restrictions if available
     */
    public GraphHopper setEnableTurnRestrictions( boolean b )
    {
        ensureNotLoaded();
        turnCosts = b;
        return this;
    }

    /**
     * This method specifies if the import should include way names to be able to return
     * instructions for a route.
     */
    public GraphHopper setEnableInstructions( boolean b )
    {
        ensureNotLoaded();
        enableInstructions = b;
        return this;
    }

    /**
     * This methods enables gps point calculation. If disabled only distance will be calculated.
     */
    public GraphHopper setEnableCalcPoints( boolean b )
    {
        calcPoints = b;
        return this;
    }

    /**
     * This method specifies if the returned path should be simplified or not, via douglas-peucker
     * or similar algorithm.
     */
    private GraphHopper setSimplifyRequest( boolean doSimplify )
    {
        this.simplifyRequest = doSimplify;
        return this;
    }

    /**
     * Sets the graphhopper folder.
     */
    public GraphHopper setGraphHopperLocation( String ghLocation )
    {
        ensureNotLoaded();
        if (ghLocation == null)
            throw new IllegalArgumentException("graphhopper location cannot be null");

        this.ghLocation = ghLocation;
        return this;
    }

    public String getGraphHopperLocation()
    {
        return ghLocation;
    }

    /**
     * This file can be an osm xml (.osm), a compressed xml (.osm.zip or .osm.gz) or a protobuf file
     * (.pbf).
     */
    public GraphHopper setOSMFile( String osmFileStr )
    {
        ensureNotLoaded();
        if (Helper.isEmpty(osmFileStr))
            throw new IllegalArgumentException("OSM file cannot be empty.");

        osmFile = osmFileStr;
        return this;
    }

    public String getOSMFile()
    {
        return osmFile;
    }

    /**
     * The underlying graph used in algorithms.
     * <p>
     * @throws IllegalStateException if graph is not instantiated.
     */
    public GraphStorage getGraph()
    {
        if (graph == null)
            throw new IllegalStateException("Graph not initialized");

        return graph;
    }

    public void setGraph( GraphStorage graph )
    {
        this.graph = graph;
    }

    /**
     * The location index created from the graph.
     * <p>
     * @throws IllegalStateException if index is not initialized
     */
    public LocationIndex getLocationIndex()
    {
        if (locationIndex == null)
            throw new IllegalStateException("Location index not initialized");

        return locationIndex;
    }

    public AlgorithmPreparation getPreparation()
    {
        return prepare;
    }

    /**
     * Sorts the graph which requires more RAM while import. See #12
     */
    public GraphHopper setSortGraph( boolean sortGraph )
    {
        ensureNotLoaded();
        this.sortGraph = sortGraph;
        return this;
    }

    /*
     * Command line configuration overwrites the ones in the config file
     */
    protected CmdArgs mergeArgsFromConfig( CmdArgs args ) throws IOException
    {
        if (!Helper.isEmpty(args.get("config", "")))
        {
            CmdArgs tmp = CmdArgs.readFromConfig(args.get("config", ""), "graphhopper.config");
            tmp.merge(args);
            return tmp;
        }
        return args;
    }

    /**
     * Reads configuration from a CmdArgs object. Which can be manually filled, or via main(String[]
     * args) ala CmdArgs.read(args) or via configuration file ala
     * CmdArgs.readFromConfig("config.properties", "graphhopper.config")
     */
    public GraphHopper init( CmdArgs args ) throws IOException
    {
        args = mergeArgsFromConfig(args);
        String tmpOsmFile = args.get("osmreader.osm", "");
        if (!Helper.isEmpty(tmpOsmFile))
            osmFile = tmpOsmFile;

        String graphHopperFolder = args.get("graph.location", "");
        if (Helper.isEmpty(graphHopperFolder) && Helper.isEmpty(ghLocation))
        {
            if (Helper.isEmpty(osmFile))
                throw new IllegalArgumentException("You need to specify an OSM file.");

            graphHopperFolder = Helper.pruneFileEnd(osmFile) + "-gh";
        }

        // graph
        setGraphHopperLocation(graphHopperFolder);
        defaultSegmentSize = args.getInt("graph.dataaccess.segmentSize", defaultSegmentSize);
        dimension = args.getInt("graph.dimension", dimension);
        String dataAccess = args.get("graph.dataaccess", "RAM_STORE").toUpperCase();
        if (dataAccess.contains("MMAP"))
        {
            setMemoryMapped();
        } else if (dataAccess.contains("UNSAFE"))
        {
            setUnsafeMemory();
        } else
        {
            if (dataAccess.contains("RAM_STORE"))
                setInMemory(true);
            else
                setInMemory(false);
        }

        if (dataAccess.contains("SYNC"))
            dataAccessType = new DAType(dataAccessType, true);

        sortGraph = args.getBool("graph.doSort", sortGraph);
        removeZipped = args.getBool("graph.removeZipped", removeZipped);
        turnCosts = args.getBool("graph.turnCosts", turnCosts);

        // optimizable prepare
        minNetworkSize = args.getInt("prepare.minNetworkSize", minNetworkSize);

        // prepare CH
        doPrepare = args.getBool("prepare.doPrepare", doPrepare);
        String chShortcuts = args.get("prepare.chShortcuts", "fastest");
        chEnabled = "true".equals(chShortcuts) || "fastest".equals(chShortcuts) || "shortest".equals(chShortcuts);
        if (chEnabled)
            setCHShortcuts(chShortcuts);

        periodicUpdates = args.getInt("prepare.updates.periodic", periodicUpdates);
        lazyUpdates = args.getInt("prepare.updates.lazy", lazyUpdates);
        neighborUpdates = args.getInt("prepare.updates.neighbor", neighborUpdates);
        logMessages = args.getDouble("prepare.logmessages", logMessages);

        // osm import
        wayPointMaxDistance = args.getDouble("osmreader.wayPointMaxDistance", wayPointMaxDistance);
        String flagEncoders = args.get("osmreader.acceptWay", "CAR");
        int bytesForFlags = args.getInt("osmreader.bytesForFlags", 4);
        encodingManager = new EncodingManager(flagEncoders, bytesForFlags);
        workerThreads = args.getInt("osmreader.workerThreads", workerThreads);
        enableInstructions = args.getBool("osmreader.instructions", enableInstructions);

        // elevation
        String eleProviderStr = args.get("graph.elevationProvider", "noop:").toLowerCase();
        if (eleProviderStr.startsWith("noop:"))
        {
            setElevationProvider(ElevationProvider.NOOP);
        } else if (eleProviderStr.startsWith("srtm:"))
        {
            SRTMProvider tmpProvider = new SRTMProvider();
            if (eleProviderStr.length() > 5)
                tmpProvider.setCacheDir(new File(eleProviderStr.substring(5)));
            setElevationProvider(tmpProvider);
        }
        // later:
//        else if(eleProviderStr.startsWith("cgiar:"))        
//            eleProvider = new CGIARProvider().setCacheDir(new File());        

        // index
        preciseIndexResolution = args.getInt("index.highResolution", preciseIndexResolution);
        return this;
    }

    private void printInfo()
    {
        logger.info("version " + Constants.VERSION + "|" + Constants.BUILD_DATE + " (" + Constants.getVersions() + ")");
        logger.info("graph " + graph.toString() + ", details:" + graph.toDetailsString());
    }

    /**
     * Imports provided data from disc and creates graph. Depending on the settings the resulting
     * graph will be stored to disc so on a second call this method will only load the graph from
     * disc which is usually a lot faster.
     */
    public GraphHopper importOrLoad()
    {
        if (!load(ghLocation))
        {
            if (osmFile == null)
                throw new IllegalStateException("Couldn't load from existing folder: " + ghLocation
                        + " but also cannot import from OSM file as it wasn't specified!");
            printInfo();
            process(ghLocation);
        } else
        {
            printInfo();
        }
        return this;
    }

    /**
     * Creates the graph from OSM data.
     */
    private GraphHopper process( String graphHopperLocation )
    {
        setGraphHopperLocation(graphHopperLocation);
        try
        {
<<<<<<< HEAD
            importData();
=======
            importOSM();
            graph.getProperties().put("osmreader.import.date", formatDateTime(new Date()));
>>>>>>> 816e8094
        } catch (IOException ex)
        {
            throw new RuntimeException("Cannot parse OSM file " + getOSMFile(), ex);
        }
        cleanUp();
        optimize();
        postProcessing();
        flush();
        return this;
    }

    protected DataReader importData() throws IOException
    {
        if (graph == null)
            throw new IllegalStateException("Load graph before importing OSM data");

        encodingManager.setEnableInstructions(enableInstructions);
        DataReader reader = createReader(graph);
        logger.info("using " + graph.toString() + ", memory:" + Helper.getMemInfo());
        reader.readGraph();
        return reader;
    }

    protected DataReader createReader( GraphStorage tmpGraph )
    {
        return initOSMReader(new OSMReader(tmpGraph));
    }

    protected OSMReader initOSMReader( OSMReader reader )
    {
        if (osmFile == null)
            throw new IllegalArgumentException("No OSM file specified");

        logger.info("start creating graph from " + osmFile);
        File osmTmpFile = new File(osmFile);
        return reader.setOSMFile(osmTmpFile).
                setElevationProvider(eleProvider).
                setWorkerThreads(workerThreads).
                setEncodingManager(encodingManager).
                setWayPointMaxDistance(wayPointMaxDistance);
    }

    /**
     * Opens existing graph.
     * <p/>
     * @param graphHopperFolder is the folder containing graphhopper files (which can be compressed
     * too)
     */
    @Override
    public boolean load( String graphHopperFolder )
    {
        if (Helper.isEmpty(graphHopperFolder))
            throw new IllegalStateException("graphHopperLocation is not specified. call init before");

        if (fullyLoaded)
            throw new IllegalStateException("graph is already successfully loaded");

        if (graphHopperFolder.endsWith("-gh"))
        {
            // do nothing  
        } else if (graphHopperFolder.endsWith(".osm") || graphHopperFolder.endsWith(".xml"))
        {
            throw new IllegalArgumentException("To import an osm file you need to use importOrLoad");
        } else if (graphHopperFolder.indexOf(".") < 0)
        {
            if (new File(graphHopperFolder + "-gh").exists())
                graphHopperFolder += "-gh";
        } else
        {
            File compressed = new File(graphHopperFolder + ".ghz");
            if (compressed.exists() && !compressed.isDirectory())
            {
                try
                {
                    new Unzipper().unzip(compressed.getAbsolutePath(), graphHopperFolder, removeZipped);
                } catch (IOException ex)
                {
                    throw new RuntimeException("Couldn't extract file " + compressed.getAbsolutePath()
                            + " to " + graphHopperFolder, ex);
                }
            }
        }
        setGraphHopperLocation(graphHopperFolder);

        GHDirectory dir = new GHDirectory(ghLocation, dataAccessType);

        if (chEnabled)
            graph = new LevelGraphStorage(dir, encodingManager, is3D());
        else if (turnCosts)
            graph = new GraphHopperStorage(dir, encodingManager, is3D(), new TurnCostStorage());
        else
            graph = new GraphHopperStorage(dir, encodingManager, is3D());

        graph.setSegmentSize(defaultSegmentSize);
        if (!graph.loadExisting())
            return false;

        postProcessing();
        fullyLoaded = true;
        return true;
    }

    /**
     * Sets EncodingManager, does the preparation and creates the locationIndex
     */
    protected void postProcessing()
    {
        encodingManager = graph.getEncodingManager();
        if (chEnabled)
            initCHPrepare();

        if (!isPrepared())
            prepare();
        initLocationIndex();
    }

    private boolean isPrepared()
    {
        return "true".equals(graph.getProperties().get("prepare.done"));
    }

    protected void initCHPrepare()
    {
        FlagEncoder encoder = encodingManager.getSingle();
        PrepareContractionHierarchies tmpPrepareCH = new PrepareContractionHierarchies(encoder,
                createWeighting(chWeighting, encoder));
        tmpPrepareCH.setPeriodicUpdates(periodicUpdates).
                setLazyUpdates(lazyUpdates).
                setNeighborUpdates(neighborUpdates).
                setLogMessages(logMessages);

        prepare = tmpPrepareCH;
        prepare.setGraph(graph);
    }

    protected Weighting createWeighting( String weighting, FlagEncoder encoder )
    {
        // ignore case
        weighting = weighting.toLowerCase();
        if ("shortest".equals(weighting))
            return new ShortestWeighting();
        return new FastestWeighting(encoder);
    }

    @Override
    public GHResponse route( GHRequest request )
    {
        request.check();
        if (graph == null || !fullyLoaded)
            throw new IllegalStateException("Call load or importOrLoad before routing");

        StopWatch sw = new StopWatch().start();
        GHResponse rsp = new GHResponse();

        if (!encodingManager.supports(request.getVehicle()))
        {
            rsp.addError(new IllegalArgumentException("Vehicle " + request.getVehicle() + " unsupported. Supported are: "
                    + getEncodingManager()));
            return rsp;
        }

        FlagEncoder encoder = encodingManager.getEncoder(request.getVehicle());
        EdgeFilter edgeFilter = new DefaultEdgeFilter(encoder);
        QueryResult fromRes = locationIndex.findClosest(request.getFrom().lat, request.getFrom().lon, edgeFilter);
        QueryResult toRes = locationIndex.findClosest(request.getTo().lat, request.getTo().lon, edgeFilter);

        String debug = "idLookup:" + sw.stop().getSeconds() + "s";

        if (!fromRes.isValid())
            rsp.addError(new IllegalArgumentException("Cannot find point 1: " + request.getFrom()));

        if (!toRes.isValid())
            rsp.addError(new IllegalArgumentException("Cannot find point 2: " + request.getTo()));

        sw = new StopWatch().start();
        RoutingAlgorithm algo = null;
        if (chEnabled)
        {
            if (prepare == null)
                throw new IllegalStateException("Preparation object is null. CH-preparation wasn't done or did you "
                        + "forgot to call disableCHShortcuts()?");

            if (request.getAlgorithm().equals("dijkstrabi"))
                algo = prepare.createAlgo();
            else if (request.getAlgorithm().equals("astarbi"))
                algo = ((PrepareContractionHierarchies) prepare).createAStar();
            else
                rsp.addError(new IllegalStateException(
                        "Only dijkstrabi and astarbi is supported for LevelGraph (using contraction hierarchies)!"));

        } else
        {
            Weighting weighting = createWeighting(request.getWeighting(), encoder);
            prepare = NoOpAlgorithmPreparation.createAlgoPrepare(graph, request.getAlgorithm(), encoder, weighting);
            algo = prepare.createAlgo();
        }

        if (rsp.hasErrors())
            return rsp;

        debug += ", algoInit:" + sw.stop().getSeconds() + "s";
        sw = new StopWatch().start();
        
        Path path = algo.calcPath(fromRes, toRes);
        debug += ", " + algo.getName() + "-routing:" + sw.stop().getSeconds() + "s, " + path.getDebugInfo();

        debug += ", edges:" + path.calcEdges().size();
        
        calcPoints = request.getHint("calcPoints", calcPoints);
        if (calcPoints)
        {
            PointList points = path.calcPoints();
            rsp.setFound(points.getSize() > 1);
            simplifyRequest = request.getHint("simplifyRequest", simplifyRequest);
            if (simplifyRequest)
            {
                sw = new StopWatch().start();
                int orig = points.getSize();
                double minPathPrecision = request.getHint("douglas.minprecision", 1d);
                if (minPathPrecision > 0)
                    new DouglasPeucker().setMaxDistance(minPathPrecision).simplify(points);

                debug += ", simplify (" + orig + "->" + points.getSize() + "):" + sw.stop().getSeconds() + "s";
            }
            rsp.setPoints(points);

            enableInstructions = request.getHint("instructions", enableInstructions);
            if (enableInstructions)
            {
                sw = new StopWatch().start();
                rsp.setInstructions(path.calcInstructions());
                debug += ", instructions:" + sw.stop().getSeconds() + "s";
            }
        } else
            rsp.setFound(path.isFound());

        return rsp.setDistance(path.getDistance()).setMillis(path.getMillis()).setDebugInfo(debug);
    }

    protected LocationIndex createLocationIndex( Directory dir )
    {
        LocationIndex tmpIndex;
        if (preciseIndexResolution > 0)
        {
            LocationIndexTree tmpNIndex;
            if (graph instanceof LevelGraph)
            {
                tmpNIndex = new LocationIndexTreeSC((LevelGraph) graph, dir);
            } else
            {
                tmpNIndex = new LocationIndexTree(graph, dir);
            }
            tmpNIndex.setResolution(preciseIndexResolution);
            tmpNIndex.setSearchRegion(searchRegion);
            tmpIndex = tmpNIndex;
        } else
        {
            tmpIndex = new Location2IDQuadtree(graph, dir);
            tmpIndex.setResolution(Helper.calcIndexSize(graph.getBounds()));
        }

        if (!tmpIndex.loadExisting())
            tmpIndex.prepareIndex();

        return tmpIndex;
    }

    /**
     * Initializes the location index. Currently this has to be done after the ch-preparation!
     * Because - to improve performance - certain edges won't be available in a ch-graph and the
     * index needs to know this and selects the correct nodes which still see the correct neighbors.
     */
    protected void initLocationIndex()
    {
        if (locationIndex != null)
            throw new IllegalStateException("Cannot initialize locationIndex twice!");

        locationIndex = createLocationIndex(graph.getDirectory());
    }

    protected void optimize()
    {
        logger.info("optimizing ... (" + Helper.getMemInfo() + ")");
        graph.optimize();
        logger.info("finished optimize (" + Helper.getMemInfo() + ")");

        // Later: move this into the GraphStorage.optimize method
        // Or: Doing it after preparation to optimize shortcuts too. But not possible yet https://github.com/graphhopper/graphhopper/issues/12
        if (sortGraph)
        {
            if (graph instanceof LevelGraph && isPrepared())
                throw new IllegalArgumentException("Sorting prepared LevelGraph is not possible yet. See #12");

            logger.info("sorting ... (" + Helper.getMemInfo() + ")");
            GraphStorage newGraph = GHUtility.newStorage(graph);
            GHUtility.sortDFS(graph, newGraph);
            graph = newGraph;
        }
    }

    protected void prepare()
    {
        boolean tmpPrepare = doPrepare && prepare != null;
        if (tmpPrepare)
        {
            if (prepare instanceof PrepareContractionHierarchies && encodingManager.getVehicleCount() > 1)
                throw new IllegalArgumentException("Contraction hierarchies preparation "
                        + "requires (at the moment) only one vehicle. But was:" + encodingManager);

            logger.info("calling prepare.doWork ... (" + Helper.getMemInfo() + ")");
            prepare.doWork();
            graph.getProperties().put("prepare.date", formatDateTime(new Date()));
        }
        graph.getProperties().put("prepare.done", tmpPrepare);
    }

    protected void cleanUp()
    {
        int prev = graph.getNodes();
        PrepareRoutingSubnetworks preparation = new PrepareRoutingSubnetworks(graph, encodingManager);
        preparation.setMinNetworkSize(minNetworkSize);
        logger.info("start finding subnetworks, " + Helper.getMemInfo());
        preparation.doWork();
        int n = graph.getNodes();
        // calculate remaining subnetworks
        int remainingSubnetworks = preparation.findSubnetworks().size();
        logger.info("edges: " + graph.getAllEdges().getMaxId() + ", nodes " + n + ", there were " + preparation.getSubNetworks()
                + " subnetworks. removed them => " + (prev - n) + " less nodes. Remaining subnetworks:" + remainingSubnetworks);
    }

    protected void flush()
    {
        logger.info("flushing graph " + graph.toString() + ", details:" + graph.toDetailsString() + ", " + Helper.getMemInfo() + ")");
        graph.flush();
        fullyLoaded = true;
    }

    /**
     * Releases all associated resources like memory or files.
     */
    public void close()
    {
        if (graph != null)
            graph.close();

        if (locationIndex != null)
            locationIndex.close();
    }

    protected void ensureNotLoaded()
    {
        if (fullyLoaded)
            throw new IllegalStateException("No configuration changes are possible after loading the graph");
    }

    // make sure this is identical to buildDate used in pom.xml
    // <maven.build.timestamp.format>yyyy-MM-dd'T'HH:mm:ssZ</maven.build.timestamp.format>
    private String formatDateTime( Date date )
    {
        return new SimpleDateFormat("yyyy-MM-dd'T'HH:mm:ssZ").format(date);
    }
}<|MERGE_RESOLUTION|>--- conflicted
+++ resolved
@@ -575,12 +575,8 @@
         setGraphHopperLocation(graphHopperLocation);
         try
         {
-<<<<<<< HEAD
             importData();
-=======
-            importOSM();
             graph.getProperties().put("osmreader.import.date", formatDateTime(new Date()));
->>>>>>> 816e8094
         } catch (IOException ex)
         {
             throw new RuntimeException("Cannot parse OSM file " + getOSMFile(), ex);
