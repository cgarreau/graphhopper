--- conflicted
+++ resolved
@@ -223,12 +223,6 @@
 
     private TLongSet getOsmIdStoreRequiredSet()
     {
-<<<<<<< HEAD
-=======
-        if (osmIdStoreRequiredSet == null)
-            osmIdStoreRequiredSet = new TLongHashSet();
-
->>>>>>> 02581261
         return osmIdStoreRequiredSet;
     }
 
@@ -799,23 +793,11 @@
         if (graphIndex < TOWER_NODE)
         {
             graphIndex = -graphIndex - 3;
-<<<<<<< HEAD
             newNode = new OSMNode(createNewNodeId(), nodeAccess, graphIndex);
         } else
         {
             graphIndex = graphIndex - 3;
             newNode = new OSMNode(createNewNodeId(), pillarInfo, graphIndex);
-=======
-            newNode = new OSMNode(createNewNodeId(),
-                    graphStorage.getLatitude(graphIndex),
-                    graphStorage.getLongitude(graphIndex));
-        } else
-        {
-            graphIndex = graphIndex - 3;
-            newNode = new OSMNode(createNewNodeId(),
-                    Helper.intToDegree(pillarLats.getInt(graphIndex * 4)),
-                    Helper.intToDegree(pillarLons.getInt(graphIndex * 4)));
->>>>>>> 02581261
         }
 
         final long id = newNode.getId();
