--- conflicted
+++ resolved
@@ -19,9 +19,6 @@
 package com.graphhopper.routing.util;
 
 import com.graphhopper.util.Helper;
-import gnu.trove.list.array.TLongArrayList;
-
-import java.util.ArrayList;
 import java.util.HashMap;
 import java.util.Map;
 
@@ -33,107 +30,64 @@
     public static final String CAR = "CAR";
     public static final String BIKE = "BIKE";
     public static final String FOOT = "FOOT";
-    private static final HashMap<String,String> defaultEncoders = new HashMap<String, String>(  );
+    private static final HashMap<String, String> defaultEncoders = new HashMap<String, String>();
+
     static {
-        defaultEncoders.put( CAR, CarFlagEncoder.class.getName());
-        defaultEncoders.put( BIKE, BikeFlagEncoder.class.getName() );
-        defaultEncoders.put( FOOT, FootFlagEncoder.class.getName() );
+        defaultEncoders.put(CAR, CarFlagEncoder.class.getName());
+        defaultEncoders.put(BIKE, BikeFlagEncoder.class.getName());
+        defaultEncoders.put(FOOT, FootFlagEncoder.class.getName());
     }
-
     // maximum number supported by int flag size is currnetly 4
     private AbstractFlagEncoder[] encoders = new AbstractFlagEncoder[4];
     private int encoderCount = 0;
 
-//    private CarFlagEncoder carEncoder = new CarFlagEncoder();
-//    private FootFlagEncoder footEncoder = new FootFlagEncoder();
-//    private BikeFlagEncoder bikeEncoder = new BikeFlagEncoder();
-//    private boolean car;
-//    private boolean bike;
-//    private boolean foot;
-
-
-    public AcceptWay( String encoderList ) {
-        String[] entries = encoderList.split( "," );
-        for( String entry : entries ) {
+    public AcceptWay(String encoderList) {
+        String[] entries = encoderList.split(",");
+        for (String entry : entries) {
             entry = entry.trim();
             String className = null;
-            int pos = entry.indexOf( ":" );
-            if( pos > 0 ) {
-                className = entry.substring( pos+1 );
-            }
-            else {
-                className = defaultEncoders.get( entry );
-                if( className == null )
-                    throw new IllegalArgumentException( "Unknown encoder name " + entry );
+            int pos = entry.indexOf(":");
+            if (pos > 0) {
+                className = entry.substring(pos + 1);
+            } else {
+                className = defaultEncoders.get(entry);
+                if (className == null)
+                    throw new IllegalArgumentException("Unknown encoder name " + entry);
             }
 
             try {
-                Class cls = Class.forName( className );
-                register( (AbstractFlagEncoder) cls.newInstance() );
+                Class cls = Class.forName(className);
+                register((AbstractFlagEncoder) cls.newInstance());
+            } catch (Exception e) {
+                throw new IllegalArgumentException("Cannot instantiate class " + className, e);
             }
-            catch( Exception e ) {
-                throw new IllegalArgumentException( "Cannot instantiate class " + className, e );
-            }
-
         }
     }
 
-    public void register( AbstractFlagEncoder encoder )
-    {
+    public void register(AbstractFlagEncoder encoder) {
         encoders[encoderCount++] = encoder;
     }
 
-/*
-    public AcceptWay(boolean car, boolean bike, boolean foot) {
-        this.car = car;
-        this.bike = bike;
-        this.foot = foot;
+    public boolean accepts(String name) {
+        return getEncoder(name) != null;
     }
 
-    public AcceptWay foot(boolean foot) {
-        this.foot = foot;
-        return this;
-    }
-
-    public AcceptWay car(boolean car) {
-        this.car = car;
-        return this;
-    }
-
-    public boolean acceptsCar() {
-        return car;
-    }
-
-    public boolean acceptsBike() {
-        return bike;
-    }
-
-    public boolean acceptsFoot() {
-        return foot;
-    }
-*/
-    public boolean accepts( String name )
-    {
-        return getEncoder( name ) != null;
-    }
-
-    public AbstractFlagEncoder getEncoder( String name )
-    {
-        for( int i = 0; i < encoderCount; i++ ) {
-            if( name.equals( encoders[i].toString() ))
+    public AbstractFlagEncoder getEncoder(String name) {
+        for (int i = 0; i < encoderCount; i++) {
+            if (name.equals(encoders[i].toString()))
                 return encoders[i];
         }
         return null;
     }
 
-    /*
-    Determine whether an osm way is a routable way
+    /**
+     * Determine whether an osm way is a routable way
      */
-    public int accept( Map<String, String> osmProperties ) {
+    public int accept(Map<String, String> osmProperties) {
         int includeWay = 0;
-
-        for( int i=0; i<encoderCount; i++ )
-            includeWay |= encoders[i].isAllowed( osmProperties );
+        for (int i = 0; i < encoderCount; i++) {
+            includeWay |= encoders[i].isAllowed(osmProperties);
+        }
 
         return includeWay;
     }
@@ -144,11 +98,10 @@
      *
      * @return the encoded flags
      */
-    public int encodeTags( int includeWay, Map<String, String> osmProperties ) {
-
+    public int encodeTags(int includeWay, Map<String, String> osmProperties) {
         int flags = 0;
-        for( int i=0; i<encoderCount; i++ ) {
-            flags |= encoders[i].handleWayTags( includeWay, osmProperties );
+        for (int i = 0; i < encoderCount; i++) {
+            flags |= encoders[i].handleWayTags(includeWay, osmProperties);
         }
 
         return flags;
@@ -169,7 +122,7 @@
         if (mpInteger > 0)
             str = str.substring(0, mpInteger).trim();
 
-        int knotInteger = str.indexOf( "knots" );
+        int knotInteger = str.indexOf("knots");
         if (knotInteger > 0)
             str = str.substring(0, knotInteger).trim();
 
@@ -190,8 +143,8 @@
     }
 
     public boolean accepts(EdgePropertyEncoder encoder) {
-        for( int i = 0; i < encoderCount; i++ ) {
-            if( encoders[i].getClass().equals( encoder.getClass() ) )
+        for (int i = 0; i < encoderCount; i++) {
+            if (encoders[i].getClass().equals(encoder.getClass()))
                 return true;
         }
         return false;
@@ -205,35 +158,23 @@
 
     @Override
     public String toString() {
-        StringBuilder str = new StringBuilder(  );
+        StringBuilder str = new StringBuilder();
+        for (int i = 0;
+                i < encoderCount;
+                i++) {
+            if (str.length() > 0)
+                str.append(",");
+            str.append(encoders[i].toString());
+        }
 
-<<<<<<< HEAD
-    public static AcceptWay parse(String acceptWayString) {
-        acceptWayString = acceptWayString.toUpperCase();
-        return new AcceptWay(acceptWayString.contains("CAR"),
-                acceptWayString.contains("BIKE"),
-                acceptWayString.contains("FOOT"));
+        return str.toString();
     }
 
     public EdgePropertyEncoder getSingle() {
         if (countVehicles() > 1)
             throw new IllegalStateException("multiple encoders are active. cannot return one:" + toString());
-        if (car)
-            return carEncoder;
-        if (bike)
-            return bikeEncoder;
-        if (foot)
-            return footEncoder;
-        throw new IllegalStateException("no encoder is active!");
+        if (countVehicles() == 0)
+            throw new IllegalStateException("no encoder is active!");
+        return encoders[0];
     }
-=======
-        for( int i = 0; i < encoderCount; i++ ) {
-            if( str.length() > 0 )
-                str.append( "," );
-            str.append( encoders[i].toString() );
-        }
-        return str.toString();
-    }
-
->>>>>>> 2682d038
 }