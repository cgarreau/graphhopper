--- conflicted
+++ resolved
@@ -171,14 +171,7 @@
             if (speed > 30 && way.hasTag("surface", BAD_SURFACE))
                 speed = 30;
 
-<<<<<<< HEAD
-            if (speed > getMaxSpeed())
-                speed = getMaxSpeed();
-
-            encoded = speedEncoder.setDoubleValue(0, speed);
-=======
             encoded = setSpeed(0, speed);
->>>>>>> 02581261
 
             if (way.hasTag("oneway", oneways) || way.hasTag("junction", "roundabout"))
             {
