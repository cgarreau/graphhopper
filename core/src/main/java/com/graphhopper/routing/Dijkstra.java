--- conflicted
+++ resolved
@@ -49,68 +49,38 @@
     @Override
     public Path calcPath( int from, int to )
     {
-<<<<<<< HEAD
         if ( alreadyRun )
-        {
-=======
-        if (alreadyRun)
->>>>>>> fb435ca8
             throw new IllegalStateException("Create a new instance per call");
 
         alreadyRun = true;
         EdgeEntry fromEdge = new EdgeEntry(EdgeIterator.NO_EDGE, from, 0d);
         map.put(from, fromEdge);
         EdgeEntry currEdge = calcEdgeEntry(fromEdge, to);
-<<<<<<< HEAD
         if ( currEdge == null || currEdge.endNode != to )
-        {
-=======
-        if (currEdge == null || currEdge.endNode != to)
->>>>>>> fb435ca8
             return new Path(graph, flagEncoder);
 
         return extractPath(currEdge);
     }
 
     public EdgeEntry calcEdgeEntry( EdgeEntry currEdge, int to )
-<<<<<<< HEAD
-    {
+    {       
+        EdgeExplorer explorer = outEdgeExplorer;
         while ( true )
         {
             visitedNodes++;
             if ( finished(currEdge, to) )
-            {
-=======
-    {       
-        EdgeExplorer explorer = outEdgeExplorer;
-        while (true)
-        {
-            visitedNodes++;
-            if (finished(currEdge, to))
->>>>>>> fb435ca8
                 break;
 
             int neighborNode = currEdge.endNode;
-<<<<<<< HEAD
-            EdgeIterator iter = getNeighbors(neighborNode);
-            while ( iter.next() )
+            explorer.setBaseNode(neighborNode);
+            while ( explorer.next() )
             {
-                if ( !accept(iter) )
+                if ( !accept(explorer) )
                     continue;
-                int tmpNode = iter.getAdjNode();
-                double tmpWeight = weightCalc.getWeight(iter.getDistance(), iter.getFlags())
+                int tmpNode = explorer.getAdjNode();
+                double tmpWeight = weightCalc.getWeight(explorer.getDistance(), explorer.getFlags())
                         + currEdge.weight
-                        + turnCostCalc.getTurnCosts(neighborNode, currEdge.edge, iter.getEdge());
-=======
-            explorer.setBaseNode(neighborNode);
-            while (explorer.next())
-            {
-                if (!accept(explorer))
-                    continue;
-
-                int tmpNode = explorer.getAdjNode();
-                double tmpWeight = weightCalc.getWeight(explorer.getDistance(), explorer.getFlags()) + currEdge.weight;
->>>>>>> fb435ca8
+                        + turnCostCalc.getTurnCosts(neighborNode, currEdge.edge, explorer.getEdge());
                 EdgeEntry nEdge = map.get(tmpNode);
                 if ( nEdge == null )
                 {
@@ -130,24 +100,12 @@
                 updateShortest(nEdge, neighborNode);
             }
 
-<<<<<<< HEAD
             if ( heap.isEmpty() )
-            {
-=======
-            if (heap.isEmpty())
->>>>>>> fb435ca8
                 return null;
 
             currEdge = heap.poll();
-<<<<<<< HEAD
             if ( currEdge == null )
-            {
-                throw new AssertionError("cannot happen?");
-            }
-=======
-            if (currEdge == null)
                 throw new AssertionError("null currEdge cannot happen?");
->>>>>>> fb435ca8
         }
         return currEdge;
     }
