/*
 *  Licensed to GraphHopper and Peter Karich under one or more contributor
 *  license agreements. See the NOTICE file distributed with this work for 
 *  additional information regarding copyright ownership.
 * 
 *  GraphHopper licenses this file to you under the Apache License, 
 *  Version 2.0 (the "License"); you may not use this file except in 
 *  compliance with the License. You may obtain a copy of the License at
 * 
 *       http://www.apache.org/licenses/LICENSE-2.0
 * 
 *  Unless required by applicable law or agreed to in writing, software
 *  distributed under the License is distributed on an "AS IS" BASIS,
 *  WITHOUT WARRANTIES OR CONDITIONS OF ANY KIND, either express or implied.
 *  See the License for the specific language governing permissions and
 *  limitations under the License.
 */
package com.graphhopper.routing;

import com.graphhopper.routing.util.FlagEncoder;
import com.graphhopper.routing.util.WeightCalculation;
import com.graphhopper.storage.EdgeEntry;
import com.graphhopper.storage.Graph;
import com.graphhopper.util.EdgeExplorer;
import com.graphhopper.util.EdgeIterator;
import gnu.trove.map.TIntObjectMap;
import gnu.trove.map.hash.TIntObjectHashMap;
import java.util.PriorityQueue;

/**
 * Calculates extractPath path in bidirectional way.
 * <p/>
 * 'Ref' stands for reference implementation and is using the normal Java-'reference'-way.
 * <p/>
 * 
 * @see DijkstraBidirection for an optimized but more complicated version
 * @author Peter Karich
 */
public class DijkstraBidirectionRef extends AbstractRoutingAlgorithm
{
    private int from, to;
    private int visitedFromCount;
    private PriorityQueue<EdgeEntry> openSetFrom;
    private TIntObjectMap<EdgeEntry> shortestWeightMapFrom;
    private int visitedToCount;
    private PriorityQueue<EdgeEntry> openSetTo;
    private TIntObjectMap<EdgeEntry> shortestWeightMapTo;
    private boolean alreadyRun;
    protected EdgeEntry currFrom;
    protected EdgeEntry currTo;
    protected TIntObjectMap<EdgeEntry> shortestWeightMapOther;
    public PathBidirRef shortest;

    public DijkstraBidirectionRef( Graph graph, FlagEncoder encoder, WeightCalculation type )
    {
        super(graph, encoder, type);
        initCollections(Math.max(20, graph.getNodes()));
    }

    protected void initCollections( int nodes )
    {
        openSetFrom = new PriorityQueue<EdgeEntry>(nodes / 10);
        shortestWeightMapFrom = new TIntObjectHashMap<EdgeEntry>(nodes / 10);

        openSetTo = new PriorityQueue<EdgeEntry>(nodes / 10);
        shortestWeightMapTo = new TIntObjectHashMap<EdgeEntry>(nodes / 10);
    }

    public DijkstraBidirectionRef initFrom( int from )
    {
        this.from = from;
        currFrom = new EdgeEntry(EdgeIterator.NO_EDGE, from, 0);
        shortestWeightMapFrom.put(from, currFrom);
        return this;
    }

    public DijkstraBidirectionRef initTo( int to )
    {
        this.to = to;
        currTo = new EdgeEntry(EdgeIterator.NO_EDGE, to, 0);
        shortestWeightMapTo.put(to, currTo);
        return this;
    }

    @Override
    public Path calcPath( int from, int to )
    {
        if ( alreadyRun )
        {
            throw new IllegalStateException("Create a new instance per call");
        }
        alreadyRun = true;
        initPath();
        initFrom(from);
        initTo(to);

        Path p = checkIndenticalFromAndTo();
        if ( p != null )
        {
            return p;
        }

        int finish = 0;
        while ( finish < 2 )
        {
            finish = 0;
            if ( !fillEdgesFrom() )
            {
                finish++;
            }

            if ( !fillEdgesTo() )
            {
                finish++;
            }
        }

        return extractPath();
    }

    public Path extractPath()
    {
        return shortest.extract();
    }

    // http://www.cs.princeton.edu/courses/archive/spr06/cos423/Handouts/EPP%20shortest%20path%20algorithms.pdf
    // a node from overlap may not be on the extractPath path!!
    // => when scanning an arc (v, w) in the forward search and w is scanned in the reverseOrder 
    //    search, update extractPath = μ if df (v) + (v, w) + dr (w) < μ            
    public boolean checkFinishCondition()
    {
        if ( currFrom == null )
        {
            return currTo.weight >= shortest.getWeight();
        } else if ( currTo == null )
        {
            return currFrom.weight >= shortest.getWeight();
        }
        return currFrom.weight + currTo.weight >= shortest.getWeight();
    }

    void fillEdges( EdgeEntry curr, PriorityQueue<EdgeEntry> prioQueue,
            TIntObjectMap<EdgeEntry> shortestWeightMap, EdgeExplorer explorer )
    {

        boolean backwards = shortestWeightMapFrom == shortestWeightMapOther;

        int currNode = curr.endNode;
<<<<<<< HEAD
        EdgeIterator iter = graph.getEdges(currNode, filter);
        while ( iter.next() )
        {
            if ( !accept(iter) )
            {
                continue;
            }
            int neighborNode = iter.getAdjNode();
            double tmpWeight = weightCalc.getWeight(iter.getDistance(), iter.getFlags())
                    + curr.weight;
            if ( !backwards )
            {
                tmpWeight += turnCostCalc.getTurnCosts(currNode, curr.edge, iter.getEdge());
            } else
            {
                tmpWeight += turnCostCalc.getTurnCosts(currNode, iter.getEdge(), curr.edge);
            }
=======
        explorer.setBaseNode(currNode);        
        while (explorer.next())
        {
            if (!accept(explorer))
            {
                continue;
            }
            int neighborNode = explorer.getAdjNode();
            double tmpWeight = weightCalc.getWeight(explorer.getDistance(), explorer.getFlags()) + curr.weight;
>>>>>>> fb435ca8
            EdgeEntry de = shortestWeightMap.get(neighborNode);
            if ( de == null )
            {
                de = new EdgeEntry(explorer.getEdge(), neighborNode, tmpWeight);
                de.parent = curr;
                shortestWeightMap.put(neighborNode, de);
                prioQueue.add(de);
            } else if ( de.weight > tmpWeight )
            {
                prioQueue.remove(de);
                de.edge = explorer.getEdge();
                de.weight = tmpWeight;
                de.parent = curr;
                prioQueue.add(de);
            }

            updateShortest(de, neighborNode);
        }
    }

    @Override
    protected void updateShortest( EdgeEntry shortestEE, int currLoc )
    {
        EdgeEntry entryOther = shortestWeightMapOther.get(currLoc);
        if ( entryOther == null )
        {
            return;
        }

        //prevents the shortest path to contain the same edge twice, when turn restriction is around the meeting point
        if ( shortestEE.edge == entryOther.edge )
        {
            return;
        }

        boolean backwards = shortestWeightMapFrom == shortestWeightMapOther;

        // update μ
        double newShortest = shortestEE.weight + entryOther.weight;

        //costs for the turn where forward and backward routing meet each other
        if ( !backwards )
        {
            newShortest += turnCostCalc.getTurnCosts(currLoc, shortestEE.edge, entryOther.edge);
        } else
        {
            newShortest += turnCostCalc.getTurnCosts(currLoc, entryOther.edge, shortestEE.edge);
        }

        if ( newShortest < shortest.getWeight() )
        {
            shortest.setSwitchToFrom(backwards);
            shortest.setEdgeEntry(shortestEE);
            shortest.edgeTo = entryOther;
            shortest.setWeight(newShortest);
        }
    }

    public boolean fillEdgesFrom()
    {
        if ( currFrom != null )
        {
            shortestWeightMapOther = shortestWeightMapTo;
            fillEdges(currFrom, openSetFrom, shortestWeightMapFrom, outEdgeExplorer);
            visitedFromCount++;
            if ( openSetFrom.isEmpty() )
            {
                currFrom = null;
                return false;
            }

            currFrom = openSetFrom.poll();
            if ( checkFinishCondition() )
            {
                return false;
            }
        } else if ( currTo == null )
        {
            return false;
        }
        return true;
    }

    public boolean fillEdgesTo()
    {
        if ( currTo != null )
        {
            shortestWeightMapOther = shortestWeightMapFrom;
            fillEdges(currTo, openSetTo, shortestWeightMapTo, inEdgeExplorer);
            visitedToCount++;
            if ( openSetTo.isEmpty() )
            {
                currTo = null;
                return false;
            }

            currTo = openSetTo.poll();
            if ( checkFinishCondition() )
            {
                return false;
            }
        } else if ( currFrom == null )
        {
            return false;
        }
        return true;
    }

    private Path checkIndenticalFromAndTo()
    {
        if ( from == to )
        {
            return new Path(graph, flagEncoder);
        }
        return null;
    }

    public EdgeEntry shortestWeightFrom( int nodeId )
    {
        return shortestWeightMapFrom.get(nodeId);
    }

    public EdgeEntry shortestWeightTo( int nodeId )
    {
        return shortestWeightMapTo.get(nodeId);
    }

    protected PathBidirRef createPath()
    {
        return new PathBidirRef(graph, flagEncoder);
    }

    public DijkstraBidirectionRef initPath()
    {
        shortest = createPath();
        return this;
    }

    /**
     * @return number of visited nodes.
     */
    @Override
    public int getVisitedNodes()
    {
        return visitedFromCount + visitedToCount;
    }

    @Override
    public String getName()
    {
        return "dijkstrabi";
    }
}<|MERGE_RESOLUTION|>--- conflicted
+++ resolved
@@ -146,35 +146,23 @@
         boolean backwards = shortestWeightMapFrom == shortestWeightMapOther;
 
         int currNode = curr.endNode;
-<<<<<<< HEAD
-        EdgeIterator iter = graph.getEdges(currNode, filter);
-        while ( iter.next() )
-        {
-            if ( !accept(iter) )
+        explorer.setBaseNode(currNode);   
+        while ( explorer.next() )
+        {
+            if ( !accept(explorer) )
             {
                 continue;
             }
-            int neighborNode = iter.getAdjNode();
-            double tmpWeight = weightCalc.getWeight(iter.getDistance(), iter.getFlags())
+            int neighborNode = explorer.getAdjNode();
+            double tmpWeight = weightCalc.getWeight(explorer.getDistance(), explorer.getFlags())
                     + curr.weight;
             if ( !backwards )
             {
-                tmpWeight += turnCostCalc.getTurnCosts(currNode, curr.edge, iter.getEdge());
+                tmpWeight += turnCostCalc.getTurnCosts(currNode, curr.edge, explorer.getEdge());
             } else
             {
-                tmpWeight += turnCostCalc.getTurnCosts(currNode, iter.getEdge(), curr.edge);
-            }
-=======
-        explorer.setBaseNode(currNode);        
-        while (explorer.next())
-        {
-            if (!accept(explorer))
-            {
-                continue;
-            }
-            int neighborNode = explorer.getAdjNode();
-            double tmpWeight = weightCalc.getWeight(explorer.getDistance(), explorer.getFlags()) + curr.weight;
->>>>>>> fb435ca8
+                tmpWeight += turnCostCalc.getTurnCosts(currNode, explorer.getEdge(), curr.edge);
+            }
             EdgeEntry de = shortestWeightMap.get(neighborNode);
             if ( de == null )
             {
