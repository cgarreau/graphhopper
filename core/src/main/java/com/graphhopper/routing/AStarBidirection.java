/*
 *  Licensed to GraphHopper and Peter Karich under one or more contributor
 *  license agreements. See the NOTICE file distributed with this work for 
 *  additional information regarding copyright ownership.
 * 
 *  GraphHopper licenses this file to you under the Apache License, 
 *  Version 2.0 (the "License"); you may not use this file except in 
 *  compliance with the License. You may obtain a copy of the License at
 * 
 *       http://www.apache.org/licenses/LICENSE-2.0
 * 
 *  Unless required by applicable law or agreed to in writing, software
 *  distributed under the License is distributed on an "AS IS" BASIS,
 *  WITHOUT WARRANTIES OR CONDITIONS OF ANY KIND, either express or implied.
 *  See the License for the specific language governing permissions and
 *  limitations under the License.
 */
package com.graphhopper.routing;

import com.graphhopper.routing.AStar.AStarEdge;
import com.graphhopper.routing.util.EdgeFilter;
import com.graphhopper.routing.util.FlagEncoder;
import com.graphhopper.routing.util.WeightCalculation;
import com.graphhopper.storage.Graph;
import com.graphhopper.util.DistanceCalc;
import com.graphhopper.util.DistancePlaneProjection;
import com.graphhopper.util.EdgeExplorer;
import com.graphhopper.util.EdgeIterator;
import com.graphhopper.util.shapes.CoordTrig;
import gnu.trove.map.TIntObjectMap;
import gnu.trove.map.hash.TIntObjectHashMap;
import java.util.PriorityQueue;

/**
 * This class implements a bidirectional A* algorithm. It is interesting to note that a
 * bidirectional dijkstra is far more efficient than a single direction one. The same does not hold
 * for a bidirectional A* as the finish condition can not be so strict which leads to either
 * suboptimal paths or suboptimal node exploration (too many nodes). Still very good approximations
 * with a rougly twice times faster running time than the normal A* can be reached.
 * <p/>
 * Computing the Shortest Path: A∗ Search Meets Graph Theory ->
 * http://research.microsoft.com/apps/pubs/default.aspx?id=64511
 * http://i11www.iti.uni-karlsruhe.de/_media/teaching/sommer2012/routenplanung/vorlesung4.pdf
 * http://research.microsoft.com/pubs/64504/goldberg-sofsem07.pdf
 * http://www.cs.princeton.edu/courses
 * /archive/spr06/cos423/Handouts/EPP%20shortest%20path%20algorithms.pdf
 * <p/>
 * better stop condition
 * <p/>
 * 1. Ikeda, T., Hsu, M.-Y., Imai, H., Nishimura, S., Shimoura, H., Hashimoto, T., Tenmoku, K., and
 * Mitoh, K. (1994). A fast algorithm for finding better routes by ai search techniques. In VNIS,
 * pages 291–296.
 * <p/>
 * 2. Whangbo, T. K. (2007). Efficient modified bidirectional a* algorithm for optimal route-
 * finding. In IEA/AIE, volume 4570, pages 344–353. Springer.
 * <p/>
 * or could we even use this three phase approach?
 * www.lix.polytechnique.fr/~giacomon/papers/bidirtimedep.pdf
 * <p/>
 * 
 * @author Peter Karich
 */
public class AStarBidirection extends AbstractRoutingAlgorithm
{
    private DistanceCalc dist;
    private int from, to;
    private int visitedFromCount;
    private PriorityQueue<AStarEdge> prioQueueOpenSetFrom;
    private TIntObjectMap<AStarEdge> shortestWeightMapFrom;
    private int visitedToCount;
    private PriorityQueue<AStarEdge> prioQueueOpenSetTo;
    private TIntObjectMap<AStarEdge> shortestWeightMapTo;
    private boolean alreadyRun;
    protected AStarEdge currFrom;
    protected AStarEdge currTo;
    private TIntObjectMap<AStarEdge> shortestWeightMapOther;
    public PathBidirRef shortest;
    private CoordTrig fromCoord;
    private CoordTrig toCoord;
    protected double approximationFactor;

    public AStarBidirection( Graph graph, FlagEncoder encoder, WeightCalculation type )
    {
        super(graph, encoder, type);
        int nodes = Math.max(20, graph.getNodes());
        initCollections(nodes);
        setApproximation(false);
    }

    protected void initCollections( int size )
    {
        prioQueueOpenSetFrom = new PriorityQueue<AStarEdge>(size / 10);
        shortestWeightMapFrom = new TIntObjectHashMap<AStarEdge>(size / 10);

        prioQueueOpenSetTo = new PriorityQueue<AStarEdge>(size / 10);
        shortestWeightMapTo = new TIntObjectHashMap<AStarEdge>(size / 10);
    }

    /**
     * @param fast if true it enables approximative distance calculation from lat,lon values
     */
    public AStarBidirection setApproximation( boolean approx )
    {
        if ( approx )
        {
            dist = new DistancePlaneProjection();
            approximationFactor = 0.5;
        } else
        {
            dist = new DistanceCalc();
            approximationFactor = 1.2;
        }
        return this;
    }

    /**
     * Specify a low value like 0.5 for worse but faster results. Or over 1.1 for more precise.
     */
    public AStarBidirection setApproximationFactor( double approxFactor )
    {
        this.approximationFactor = approxFactor;
        return this;
    }

    public void initFrom( int from )
    {
        this.from = from;
        currFrom = new AStarEdge(-1, from, 0, 0);
        shortestWeightMapFrom.put(from, currFrom);
        fromCoord = new CoordTrig(graph.getLatitude(from), graph.getLongitude(from));
    }

    public void initTo( int to )
    {
        this.to = to;
        currTo = new AStarEdge(-1, to, 0, 0);
        shortestWeightMapTo.put(to, currTo);
        toCoord = new CoordTrig(graph.getLatitude(to), graph.getLongitude(to));
    }

    private Path checkIndenticalFromAndTo()
    {
        if ( from == to )
        {
            return new Path(graph, flagEncoder);
        }
        return null;
    }

    protected PathBidirRef createPath()
    {
        return new PathBidirRef(graph, flagEncoder);
    }

    public void initPath()
    {
        shortest = createPath();
        // pi_r_of_t = dist.calcDist(fromCoord.lat, fromCoord.lon, toCoord.lat, toCoord.lon);
    }

    @Override
    public Path calcPath( int from, int to )
    {
        if ( alreadyRun )
        {
            throw new IllegalStateException("Create a new instance per call");
        }
        alreadyRun = true;
        initFrom(from);
        initTo(to);
        initPath();

        Path p = checkIndenticalFromAndTo();
        if ( p != null )
        {
            return p;
        }

        int finish = 0;
        while ( finish < 2 )
        {
            finish = 0;
            if ( !fillEdgesFrom() )
            {
                finish++;
            }

            if ( !fillEdgesTo() )
            {
                finish++;
            }
        }

        return shortest.extract();
    }

    // Problem is the correct finish condition! if the bounds are too wide too many nodes are visited :/   
    // d_f (v) + (v, w) + d_r (w) < μ + p_r(t)
    // where pi_r_of_t = p_r(t) = 1/2(pi_r(t) - pi_f(t) + pi_f(s)), and pi_f(t)=0
    public boolean checkFinishCondition()
    {
        double tmp = shortest.getWeight() * approximationFactor;
        if ( currFrom == null )
        {
            return currTo.weightToCompare >= tmp;
        } else if ( currTo == null )
        {
            return currFrom.weightToCompare >= tmp;
        }
        return currFrom.weightToCompare + currTo.weightToCompare >= tmp;
    }

    public boolean fillEdgesFrom()
    {
        if ( currFrom != null )
        {
            shortestWeightMapOther = shortestWeightMapTo;
            fillEdges(currFrom, toCoord, prioQueueOpenSetFrom, shortestWeightMapFrom, outEdgeExplorer);
            visitedFromCount++;
            if ( prioQueueOpenSetFrom.isEmpty() )
            {
                currFrom = null;
                return false;
            }

            currFrom = prioQueueOpenSetFrom.poll();
            if ( checkFinishCondition() )
            {
                return false;
            }
        } else if ( currTo == null )
        {
            return false;
        }

        return true;
    }

    public boolean fillEdgesTo()
    {
        if ( currTo != null )
        {
            shortestWeightMapOther = shortestWeightMapFrom;
            fillEdges(currTo, fromCoord, prioQueueOpenSetTo, shortestWeightMapTo, inEdgeExplorer);
            visitedToCount++;
            if ( prioQueueOpenSetTo.isEmpty() )
            {
                currTo = null;
                return false;
            }

            currTo = prioQueueOpenSetTo.poll();
            if ( checkFinishCondition() )
            {
                return false;
            }
        } else if ( currFrom == null )
        {
            return false;
        }

        return true;
    }

    private void fillEdges( AStarEdge curr, CoordTrig goal,
            PriorityQueue<AStarEdge> prioQueueOpenSet,
            TIntObjectMap<AStarEdge> shortestWeightMap, EdgeExplorer iter )
    {

        boolean backwards = shortestWeightMapFrom == shortestWeightMapOther;

        int currNode = curr.endNode;
<<<<<<< HEAD
        EdgeIterator iter = graph.getEdges(currNode, filter);
        while ( iter.next() )
        {
            if ( !accept(iter) )
            {
=======
        iter.setBaseNode(currNode);
        while (iter.next())
        {
            if (!accept(iter))            
>>>>>>> fb435ca8
                continue;
            
            int neighborNode = iter.getAdjNode();
            // TODO performance: check if the node is already existent in the opposite direction
            // then we could avoid the approximation as we already know the exact complete path!
            double alreadyVisitedWeight = weightCalc.getWeight(iter.getDistance(), iter.getFlags())
                    + curr.weightToCompare;
            if ( !backwards )
            {
                alreadyVisitedWeight += turnCostCalc.getTurnCosts(currNode, curr.edge,
                        iter.getEdge());
            } else
            {
                alreadyVisitedWeight += turnCostCalc.getTurnCosts(currNode, iter.getEdge(),
                        curr.edge);
            }
            AStarEdge de = shortestWeightMap.get(neighborNode);
            if ( de == null || de.weightToCompare > alreadyVisitedWeight )
            {
                double tmpLat = graph.getLatitude(neighborNode);
                double tmpLon = graph.getLongitude(neighborNode);
                double currWeightToGoal = dist.calcDist(goal.lat, goal.lon, tmpLat, tmpLon);
                currWeightToGoal = weightCalc.getMinWeight(currWeightToGoal);
                double estimationFullDist = alreadyVisitedWeight + currWeightToGoal;
                if ( de == null )
                {
                    de = new AStarEdge(iter.getEdge(), neighborNode, estimationFullDist,
                            alreadyVisitedWeight);
                    shortestWeightMap.put(neighborNode, de);
                } else
                {
                    prioQueueOpenSet.remove(de);
                    de.edge = iter.getEdge();
                    de.weight = estimationFullDist;
                    de.weightToCompare = alreadyVisitedWeight;
                }

                de.parent = curr;
                prioQueueOpenSet.add(de);
                updateShortest(de, neighborNode);
            }
        }
    }

    //    @Override -> TODO use only weight => then a simple EdgeEntry is possible
    public void updateShortest( AStarEdge shortestDE, int currLoc )
    {
        AStarEdge entryOther = shortestWeightMapOther.get(currLoc);
        if ( entryOther == null )
        {
            return;
        }

        //prevents the shortest path to contain the same edge twice, when turn restriction is around the meeting point
        if ( shortestDE.edge == entryOther.edge )
        {
            return;
        }

        boolean backwards = shortestWeightMapFrom == shortestWeightMapOther;

        // update μ
        double newShortest = shortestDE.weightToCompare + entryOther.weightToCompare;

        //costs for the turn where forward and backward routing meet each other
        if ( !backwards )
        {
            newShortest += turnCostCalc.getTurnCosts(currLoc, shortestDE.edge, entryOther.edge);
        } else
        {
            newShortest += turnCostCalc.getTurnCosts(currLoc, entryOther.edge, shortestDE.edge);
        }

        if ( newShortest < shortest.getWeight() )
        {
            shortest.setSwitchToFrom(backwards);
            shortest.edgeEntry = shortestDE;
            shortest.edgeTo = entryOther;
            shortest.setWeight(newShortest);
        }
    }

    @Override
    public String getName()
    {
        return "astarbi";
    }

    @Override
    public int getVisitedNodes()
    {
        return visitedFromCount + visitedToCount;
    }
}<|MERGE_RESOLUTION|>--- conflicted
+++ resolved
@@ -101,7 +101,7 @@
      */
     public AStarBidirection setApproximation( boolean approx )
     {
-        if ( approx )
+        if (approx)
         {
             dist = new DistancePlaneProjection();
             approximationFactor = 0.5;
@@ -140,7 +140,7 @@
 
     private Path checkIndenticalFromAndTo()
     {
-        if ( from == to )
+        if (from == to)
         {
             return new Path(graph, flagEncoder);
         }
@@ -161,7 +161,7 @@
     @Override
     public Path calcPath( int from, int to )
     {
-        if ( alreadyRun )
+        if (alreadyRun)
         {
             throw new IllegalStateException("Create a new instance per call");
         }
@@ -171,7 +171,7 @@
         initPath();
 
         Path p = checkIndenticalFromAndTo();
-        if ( p != null )
+        if (p != null)
         {
             return p;
         }
@@ -180,12 +180,12 @@
         while ( finish < 2 )
         {
             finish = 0;
-            if ( !fillEdgesFrom() )
+            if (!fillEdgesFrom())
             {
                 finish++;
             }
 
-            if ( !fillEdgesTo() )
+            if (!fillEdgesTo())
             {
                 finish++;
             }
@@ -200,10 +200,10 @@
     public boolean checkFinishCondition()
     {
         double tmp = shortest.getWeight() * approximationFactor;
-        if ( currFrom == null )
+        if (currFrom == null)
         {
             return currTo.weightToCompare >= tmp;
-        } else if ( currTo == null )
+        } else if (currTo == null)
         {
             return currFrom.weightToCompare >= tmp;
         }
@@ -212,23 +212,23 @@
 
     public boolean fillEdgesFrom()
     {
-        if ( currFrom != null )
+        if (currFrom != null)
         {
             shortestWeightMapOther = shortestWeightMapTo;
             fillEdges(currFrom, toCoord, prioQueueOpenSetFrom, shortestWeightMapFrom, outEdgeExplorer);
             visitedFromCount++;
-            if ( prioQueueOpenSetFrom.isEmpty() )
+            if (prioQueueOpenSetFrom.isEmpty())
             {
                 currFrom = null;
                 return false;
             }
 
             currFrom = prioQueueOpenSetFrom.poll();
-            if ( checkFinishCondition() )
+            if (checkFinishCondition())
             {
                 return false;
             }
-        } else if ( currTo == null )
+        } else if (currTo == null)
         {
             return false;
         }
@@ -238,23 +238,23 @@
 
     public boolean fillEdgesTo()
     {
-        if ( currTo != null )
+        if (currTo != null)
         {
             shortestWeightMapOther = shortestWeightMapFrom;
             fillEdges(currTo, fromCoord, prioQueueOpenSetTo, shortestWeightMapTo, inEdgeExplorer);
             visitedToCount++;
-            if ( prioQueueOpenSetTo.isEmpty() )
+            if (prioQueueOpenSetTo.isEmpty())
             {
                 currTo = null;
                 return false;
             }
 
             currTo = prioQueueOpenSetTo.poll();
-            if ( checkFinishCondition() )
+            if (checkFinishCondition())
             {
                 return false;
             }
-        } else if ( currFrom == null )
+        } else if (currFrom == null)
         {
             return false;
         }
@@ -270,26 +270,18 @@
         boolean backwards = shortestWeightMapFrom == shortestWeightMapOther;
 
         int currNode = curr.endNode;
-<<<<<<< HEAD
-        EdgeIterator iter = graph.getEdges(currNode, filter);
+        iter.setBaseNode(currNode);
         while ( iter.next() )
         {
-            if ( !accept(iter) )
-            {
-=======
-        iter.setBaseNode(currNode);
-        while (iter.next())
-        {
-            if (!accept(iter))            
->>>>>>> fb435ca8
+            if (!accept(iter))
                 continue;
-            
+
             int neighborNode = iter.getAdjNode();
             // TODO performance: check if the node is already existent in the opposite direction
             // then we could avoid the approximation as we already know the exact complete path!
             double alreadyVisitedWeight = weightCalc.getWeight(iter.getDistance(), iter.getFlags())
                     + curr.weightToCompare;
-            if ( !backwards )
+            if (!backwards)
             {
                 alreadyVisitedWeight += turnCostCalc.getTurnCosts(currNode, curr.edge,
                         iter.getEdge());
@@ -299,14 +291,14 @@
                         curr.edge);
             }
             AStarEdge de = shortestWeightMap.get(neighborNode);
-            if ( de == null || de.weightToCompare > alreadyVisitedWeight )
+            if (de == null || de.weightToCompare > alreadyVisitedWeight)
             {
                 double tmpLat = graph.getLatitude(neighborNode);
                 double tmpLon = graph.getLongitude(neighborNode);
                 double currWeightToGoal = dist.calcDist(goal.lat, goal.lon, tmpLat, tmpLon);
                 currWeightToGoal = weightCalc.getMinWeight(currWeightToGoal);
                 double estimationFullDist = alreadyVisitedWeight + currWeightToGoal;
-                if ( de == null )
+                if (de == null)
                 {
                     de = new AStarEdge(iter.getEdge(), neighborNode, estimationFullDist,
                             alreadyVisitedWeight);
@@ -323,6 +315,7 @@
                 prioQueueOpenSet.add(de);
                 updateShortest(de, neighborNode);
             }
+
         }
     }
 
@@ -330,13 +323,13 @@
     public void updateShortest( AStarEdge shortestDE, int currLoc )
     {
         AStarEdge entryOther = shortestWeightMapOther.get(currLoc);
-        if ( entryOther == null )
+        if (entryOther == null)
         {
             return;
         }
 
         //prevents the shortest path to contain the same edge twice, when turn restriction is around the meeting point
-        if ( shortestDE.edge == entryOther.edge )
+        if (shortestDE.edge == entryOther.edge)
         {
             return;
         }
@@ -347,7 +340,7 @@
         double newShortest = shortestDE.weightToCompare + entryOther.weightToCompare;
 
         //costs for the turn where forward and backward routing meet each other
-        if ( !backwards )
+        if (!backwards)
         {
             newShortest += turnCostCalc.getTurnCosts(currLoc, shortestDE.edge, entryOther.edge);
         } else
@@ -355,7 +348,7 @@
             newShortest += turnCostCalc.getTurnCosts(currLoc, entryOther.edge, shortestDE.edge);
         }
 
-        if ( newShortest < shortest.getWeight() )
+        if (newShortest < shortest.getWeight())
         {
             shortest.setSwitchToFrom(backwards);
             shortest.edgeEntry = shortestDE;
