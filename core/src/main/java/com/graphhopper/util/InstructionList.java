/*
 *  Licensed to GraphHopper and Peter Karich under one or more contributor
 *  license agreements. See the NOTICE file distributed with this work for 
 *  additional information regarding copyright ownership.
 * 
 *  GraphHopper licenses this file to you under the Apache License, 
 *  Version 2.0 (the "License"); you may not use this file except in 
 *  compliance with the License. You may obtain a copy of the License at
 * 
 *       http://www.apache.org/licenses/LICENSE-2.0
 * 
 *  Unless required by applicable law or agreed to in writing, software
 *  distributed under the License is distributed on an "AS IS" BASIS,
 *  WITHOUT WARRANTIES OR CONDITIONS OF ANY KIND, either express or implied.
 *  See the License for the specific language governing permissions and
 *  limitations under the License.
 */
package com.graphhopper.util;

import java.text.SimpleDateFormat;

import java.util.*;

/**
 * List of instructions.
 */
public class InstructionList implements Iterable<Instruction>
{
    private final List<Instruction> instructions;

    public InstructionList()
    {
        this(10);
    }

    public InstructionList( int cap )
    {
        instructions = new ArrayList<Instruction>(cap);
    }

    public void add( Instruction instr )
    {
        instructions.add(instr);
    }

    public int getSize()
    {
        return instructions.size();
    }

    public int size()
    {
        return instructions.size();
    }

    /**
     * @return list of indications useful to create images
     */
    public List<Integer> createIndications()
    {
        List<Integer> res = new ArrayList<Integer>(instructions.size());
        for (Instruction instruction : instructions)
        {
            res.add(instruction.getIndication());
        }
        return res;
    }

    public List<Double> createDistances()
    {
        List<Double> res = new ArrayList<Double>(instructions.size());
        for (Instruction instruction : instructions)
        {
            res.add(instruction.getDistance());
        }
        return res;
    }

    public List<String> createDistances( TranslationMap.Translation tr, boolean mile )
    {
        List<Double> distances = createDistances();
        List<String> labels = new ArrayList<String>(distances.size());
        for (int i = 0; i < distances.size(); i++)
        {
            double distInMeter = distances.get(i);
            if (mile)
            {
                // calculate miles
                double distInMiles = distInMeter / 1000 / DistanceCalcEarth.KM_MILE;
                if (distInMiles < 0.9)
                {
                    labels.add((int) round(distInMiles * 5280, 1) + " " + tr.tr("ftAbbr"));
                } else
                {
                    if (distInMiles < 100)
                        labels.add(round(distInMiles, 2) + " " + tr.tr("miAbbr"));
                    else
                        labels.add((int) round(distInMiles, 1) + " " + tr.tr("miAbbr"));
                }
            } else
            {
                if (distInMeter < 950)
                {
                    labels.add((int) round(distInMeter, 1) + " " + tr.tr("mAbbr"));
                } else
                {
                    distInMeter /= 1000;
                    if (distInMeter < 100)
                        labels.add(round(distInMeter, 2) + " " + tr.tr("kmAbbr"));
                    else
                        labels.add((int) round(distInMeter, 1) + " " + tr.tr("kmAbbr"));
                }
            }
        }
        return labels;
    }

    /**
     * @return string representations of the times until no new instruction.
     */
    public List<Long> createMillis()
    {
        List<Long> res = new ArrayList<Long>(instructions.size());
        for (Instruction instruction : instructions)
        {
            res.add(instruction.getMillis());
        }
        return res;
    }

    /**
     * @return the lat,lon positions at which the instructions have to be presented.
     */
    public List<List<Double>> createLatLngs()
    {
        List<List<Double>> res = new ArrayList<List<Double>>();
        for (Instruction instruction : instructions)
        {
            List<Double> latLng = new ArrayList<Double>(2);
            latLng.add(instruction.getFirstLat());
            latLng.add(instruction.getFirstLon());
            res.add(latLng);
        }
        return res;
    }

    public List<String> createDescription( TranslationMap.Translation tr )
    {
        List<String> res = new ArrayList<String>(instructions.size());
        for (Instruction instruction : instructions)
        {
<<<<<<< HEAD
            String str;
            String n = getWayName(instruction.getName(), instruction.getPavementType(), instruction.getWayType(), tr);
            int indi = instruction.getIndication();
            if (indi == Instruction.FINISH)
            {
                str = tr.tr("finish");
            } else if (indi == Instruction.CONTINUE_ON_STREET)
            {
                str = Helper.isEmpty(n) ? continueTr : tr.tr("continue_onto", n);
            } else
            {
                String dir = null;
                switch (indi)
                {
                    case Instruction.TURN_SHARP_LEFT:
                        dir = shLeftTr;
                        break;
                    case Instruction.TURN_LEFT:
                        dir = leftTr;
                        break;
                    case Instruction.TURN_SLIGHT_LEFT:
                        dir = slLeftTr;
                        break;
                    case Instruction.TURN_SLIGHT_RIGHT:
                        dir = slRightTr;
                        break;
                    case Instruction.TURN_RIGHT:
                        dir = rightTr;
                        break;
                    case Instruction.TURN_SHARP_RIGHT:
                        dir = shRightTr;
                        break;
                }
                if (dir == null)
                    throw new IllegalStateException("Indication not found " + indi);
=======
            res.add(Helper.firstBig(getTurnDescription(instruction, tr)));
        }
        return res;
    }
>>>>>>> 816e8094

    private String getTurnDescription( Instruction instruction, TranslationMap.Translation tr )
    {
        String str;
        String n = getWayName(instruction.getName(), instruction.getPavement(), instruction.getWayType(), tr);
        int indi = instruction.getIndication();
        if (indi == Instruction.FINISH)
        {
            str = tr.tr("finish");
        } else if (indi == Instruction.CONTINUE_ON_STREET)
        {
            str = Helper.isEmpty(n) ? tr.tr("continue") : tr.tr("continue_onto", n);
        } else
        {
            String dir = null;
            switch (indi)
            {
                case Instruction.TURN_SHARP_LEFT:
                    dir = tr.tr("sharp_left");
                    break;
                case Instruction.TURN_LEFT:
                    dir = tr.tr("left");
                    break;
                case Instruction.TURN_SLIGHT_LEFT:
                    dir = tr.tr("slight_left");
                    break;
                case Instruction.TURN_SLIGHT_RIGHT:
                    dir = tr.tr("slight_right");
                    break;
                case Instruction.TURN_RIGHT:
                    dir = tr.tr("right");
                    break;
                case Instruction.TURN_SHARP_RIGHT:
                    dir = tr.tr("sharp_right");
                    break;
            }
            if (dir == null)
                throw new IllegalStateException("Indication not found " + indi);

            str = Helper.isEmpty(n) ? tr.tr("turn", dir) : tr.tr("turn_onto", dir, n);
        }
        return str;
    }

    public boolean isEmpty()
    {
        return instructions.isEmpty();
    }

    @Override
    public Iterator<Instruction> iterator()
    {
        return instructions.iterator();
    }

    public Instruction get( int index )
    {
        return instructions.get(index);
    }

    @Override
    public String toString()
    {
        return instructions.toString();
    }

    /**
     * @return This method returns a list of gpx entries where the time (in millis) is relative to
     * the first which is 0.
     * <p>
     */
    public List<GPXEntry> createGPXList()
    {
        if (isEmpty())
            return Collections.emptyList();

        List<GPXEntry> gpxList = new ArrayList<GPXEntry>();
        long timeOffset = 0;
        for (int i = 0; i < size() - 1; i++)
        {
            Instruction prevInstr = (i > 0) ? get(i - 1) : null;
            boolean instrIsFirst = prevInstr == null;
            Instruction nextInstr = get(i + 1);
            nextInstr.checkOne();
            // current instruction does not contain last point which is equals to first point of next instruction:
            timeOffset = get(i).fillGPXList(gpxList, timeOffset, prevInstr, nextInstr, instrIsFirst);
        }
        Instruction lastI = get(size() - 1);
        if (lastI.points.size() != 1)
            throw new IllegalStateException("Last instruction must have exactly one point but was " + lastI.points.size());
        double lastLat = lastI.getFirstLat(), lastLon = lastI.getFirstLon();
        gpxList.add(new GPXEntry(lastLat, lastLon, timeOffset));
        return gpxList;
    }

    /**
     * Creates the GPX Format out of the points.
     * <p/>
     * @return string to be stored as gpx file
     */
    public String createGPX( String trackName, long startTimeMillis, String timeZoneId )
    {
        SimpleDateFormat formatter = new SimpleDateFormat("yyyy-MM-dd'T'HH:mm:ssZ");
        TimeZone tz = TimeZone.getDefault();
        if (!Helper.isEmpty(timeZoneId))
            tz = TimeZone.getTimeZone(timeZoneId);

        formatter.setTimeZone(tz);
        String header = "<?xml version='1.0' encoding='UTF-8' standalone='no' ?>"
                + "<gpx xmlns='http://www.topografix.com/GPX/1/1' creator='Graphhopper' version='1.1' >"
                + "<metadata>"
                + "<link href='http://graphhopper.com'>"
                + "<text>GraphHopper GPX</text>"
                + "</link>"
                + "<time>" + tzHack(formatter.format(startTimeMillis)) + "</time>"
                + "</metadata>";
        StringBuilder track = new StringBuilder(header);
        track.append("<trk><name>").append(trackName).append("</name>");

        track.append("<trkseg>");
        for (GPXEntry entry : createGPXList())
        {
            track.append("\n<trkpt lat='").append(entry.getLat()).append("' lon='").append(entry.getLon()).append("'>");
            track.append("<time>").append(tzHack(formatter.format(startTimeMillis + entry.getMillis()))).append("</time>");
            track.append("</trkpt>");
        }
        track.append("</trkseg>");
        track.append("</trk>");

        if (!isEmpty())
        {
            track.append("<rte>");
            for (Instruction i : instructions)
            {
                createExtensionsBlock(track, i);
            }
            track.append("</rte>");
        }

        // TODO #147 use wpt for via points!
        track.append("</gpx>");
        return track.toString().replaceAll("\\'", "\"");
    }

    /**
     * Hack to form valid timezone ala +01:00 instead +0100
     */
    private static String tzHack( String str )
    {
        return str.substring(0, str.length() - 2) + ":" + str.substring(str.length() - 2);
    }

<<<<<<< HEAD
    public static String getWayName( String name, int paveType, int wayType, TranslationMap.Translation tr )
=======
    private static final TranslationMap.Translation NO_TRANSLATE = new TranslationMap.Translation()
    {

        @Override
        public String tr( String key, Object... params )
        {
            if (key.equals("turn_onto") || key.equals("turn"))
                key = "";

            for (Object p : params)
            {
                key += " " + p.toString();
            }
            return key.trim();
        }

        @Override
        public Map<String, String> asMap()
        {
            throw new UnsupportedOperationException("Not supported yet.");
        }

        @Override
        public Locale getLocale()
        {
            throw new UnsupportedOperationException("Not supported yet.");
        }

        @Override
        public String getLanguage()
        {
            throw new UnsupportedOperationException("Not supported yet.");
        }
    };

    private String createExtensionsBlock( StringBuilder sbEx, Instruction instruction )
    {
        sbEx.append("<rtept lat=\"").append(InstructionList.round(instruction.getFirstLat(), 6)).
                append("\" lon=\"").append(InstructionList.round(instruction.getFirstLon(), 6)).append("\">");

        if (!instruction.getName().isEmpty())
            sbEx.append("<desc>").append(getTurnDescription(instruction, NO_TRANSLATE)).append("</desc>");

        sbEx.append("<extensions>");

        sbEx.append("<distance>").append((int) instruction.getDistance()).append("</distance>");
        sbEx.append("<time>").append(instruction.getMillis()).append("</time>");

        // sbEx.append("<direction>").append(instruction.getDirection()).append("</direction>");
        // sbEx.append("<azimuth>").append(instruction.getAzimutz()).append("</azimuth>");
        sbEx.append("</extensions>");
        sbEx.append("</rtept>");
        return sbEx.toString();
    }

    public static String getWayName( String name, int pavetype, int waytype, TranslationMap.Translation tr )
>>>>>>> 816e8094
    {
        String pavementName = "";
        if (paveType == 1)
            pavementName = tr.tr("unpaved");

        String wayClass = "";
        switch (wayType)
        {
            case 0:
                wayClass = tr.tr("road");
                break;
            case 1:
                wayClass = tr.tr("pushing_section");
                break;
            case 2:
                wayClass = tr.tr("cycleway");
                break;
            case 3:
                wayClass = tr.tr("way");
                break;
        }

        if (name.isEmpty())
            if (pavementName.isEmpty())
                return wayClass;
            else
                return wayClass + ", " + pavementName;
        else if (pavementName.isEmpty())
            if (wayType == 0)
                return name;
            else
                return name + ", " + wayClass;
        else
            return name + ", " + pavementName;
    }

    /**
     * Round the value to the specified exponent
     */
    static double round( double value, int exponent )
    {
        double factor = Math.pow(10, exponent);
        return Math.round(value * factor) / factor;
    }
}<|MERGE_RESOLUTION|>--- conflicted
+++ resolved
@@ -149,53 +149,15 @@
         List<String> res = new ArrayList<String>(instructions.size());
         for (Instruction instruction : instructions)
         {
-<<<<<<< HEAD
-            String str;
-            String n = getWayName(instruction.getName(), instruction.getPavementType(), instruction.getWayType(), tr);
-            int indi = instruction.getIndication();
-            if (indi == Instruction.FINISH)
-            {
-                str = tr.tr("finish");
-            } else if (indi == Instruction.CONTINUE_ON_STREET)
-            {
-                str = Helper.isEmpty(n) ? continueTr : tr.tr("continue_onto", n);
-            } else
-            {
-                String dir = null;
-                switch (indi)
-                {
-                    case Instruction.TURN_SHARP_LEFT:
-                        dir = shLeftTr;
-                        break;
-                    case Instruction.TURN_LEFT:
-                        dir = leftTr;
-                        break;
-                    case Instruction.TURN_SLIGHT_LEFT:
-                        dir = slLeftTr;
-                        break;
-                    case Instruction.TURN_SLIGHT_RIGHT:
-                        dir = slRightTr;
-                        break;
-                    case Instruction.TURN_RIGHT:
-                        dir = rightTr;
-                        break;
-                    case Instruction.TURN_SHARP_RIGHT:
-                        dir = shRightTr;
-                        break;
-                }
-                if (dir == null)
-                    throw new IllegalStateException("Indication not found " + indi);
-=======
             res.add(Helper.firstBig(getTurnDescription(instruction, tr)));
         }
         return res;
     }
->>>>>>> 816e8094
 
     private String getTurnDescription( Instruction instruction, TranslationMap.Translation tr )
     {
         String str;
-        String n = getWayName(instruction.getName(), instruction.getPavement(), instruction.getWayType(), tr);
+        String n = getWayName(instruction.getName(), instruction.getPavementType(), instruction.getWayType(), tr);
         int indi = instruction.getIndication();
         if (indi == Instruction.FINISH)
         {
@@ -343,9 +305,6 @@
         return str.substring(0, str.length() - 2) + ":" + str.substring(str.length() - 2);
     }
 
-<<<<<<< HEAD
-    public static String getWayName( String name, int paveType, int wayType, TranslationMap.Translation tr )
-=======
     private static final TranslationMap.Translation NO_TRANSLATE = new TranslationMap.Translation()
     {
 
@@ -401,8 +360,7 @@
         return sbEx.toString();
     }
 
-    public static String getWayName( String name, int pavetype, int waytype, TranslationMap.Translation tr )
->>>>>>> 816e8094
+    public static String getWayName( String name, int paveType, int wayType, TranslationMap.Translation tr )
     {
         String pavementName = "";
         if (paveType == 1)
