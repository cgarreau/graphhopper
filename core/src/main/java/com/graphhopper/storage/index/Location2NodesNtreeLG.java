--- conflicted
+++ resolved
@@ -171,22 +171,19 @@
             }
 
             @Override
-<<<<<<< HEAD
             public boolean isEmpty()
             {
-=======
-            public String name() {
-                return tmpIter.name();
+                return tmpIter.isEmpty();
+            }
+            
+            @Override
+            public String getName() {
+                return tmpIter.getName();
             }
 
             @Override
-            public void name(String name) {
-                tmpIter.name(name);
-            }
-
-            @Override public boolean isEmpty() {
->>>>>>> f3e88cb8
-                return tmpIter.isEmpty();
+            public void setName(String name) {
+                tmpIter.setName(name);
             }
         };
     }
