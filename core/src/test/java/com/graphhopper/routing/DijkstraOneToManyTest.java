--- conflicted
+++ resolved
@@ -66,15 +66,10 @@
     }
 
     @Test
-<<<<<<< HEAD
-    public void testDifferentEdgeFilter() {
-        Graph g = new GraphBuilder().levelGraphCreate();
-        initNodes(g, 7);
-=======
     public void testDifferentEdgeFilter()
     {
         Graph g = new GraphBuilder(encodingManager).levelGraphCreate();
->>>>>>> 16ec3922
+        initNodes(g, 7);
         g.edge(4, 3, 10, true);
         g.edge(3, 6, 10, true);
 
