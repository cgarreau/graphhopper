--- conflicted
+++ resolved
@@ -18,16 +18,13 @@
  */
 package com.graphhopper.routing.util;
 
-<<<<<<< HEAD
+import com.graphhopper.reader.OSMNode;
 import com.graphhopper.reader.OSMRelation;
 import com.graphhopper.reader.OSMWay;
-=======
-import com.graphhopper.reader.OSMNode;
-import com.graphhopper.reader.OSMWay;
 import com.graphhopper.util.BitUtil;
->>>>>>> d98914cf
 import java.util.HashMap;
 import java.util.Map;
+import static javax.swing.text.html.HTML.Tag.HEAD;
 import org.junit.Test;
 import static org.junit.Assert.*;
 
@@ -50,31 +47,16 @@
         assertNotEquals(car.hashCode(), foot.hashCode());
 
         EncodingManager manager2 = new EncodingManager();
-<<<<<<< HEAD
-        FootFlagEncoder foot2 = new FootFlagEncoder()
-        {
-        };
+        FootFlagEncoder foot2 = new FootFlagEncoder();
         manager2.registerEdgeFlagEncoder(foot2);
-=======
-        FootFlagEncoder foot2 = new FootFlagEncoder();
-        manager2.register(foot2);
->>>>>>> d98914cf
         assertNotEquals(foot, foot2);
         assertNotEquals(foot.hashCode(), foot2.hashCode());
 
         EncodingManager manager3 = new EncodingManager();
-<<<<<<< HEAD
-        FootFlagEncoder foot3 = new FootFlagEncoder()
-        {
-        };
+        FootFlagEncoder foot3 = new FootFlagEncoder();
         manager3.registerEdgeFlagEncoder(foot3);
-=======
-        FootFlagEncoder foot3 = new FootFlagEncoder();
-        manager3.register(foot3);
->>>>>>> d98914cf
         assertEquals(foot3, foot2);
         assertEquals(foot3.hashCode(), foot2.hashCode());
-
     }
 
     @Test
@@ -89,25 +71,13 @@
     public void testTooManyEncoders()
     {
         EncodingManager manager = new EncodingManager();
-        for (int i = 0; i < 9; i++)
-        {
-<<<<<<< HEAD
-            manager.registerEdgeFlagEncoder(new FootFlagEncoder()
-            {
-            });
+        for (int i = 0; i < 4; i++)
+        {
+            manager.registerEdgeFlagEncoder(new FootFlagEncoder());
         }
         try
         {
-            manager.registerEdgeFlagEncoder(new FootFlagEncoder()
-            {
-            });
-=======
-            manager.register(new FootFlagEncoder());
-        }
-        try
-        {
-            manager.register(new FootFlagEncoder());
->>>>>>> d98914cf
+            manager.registerEdgeFlagEncoder(new FootFlagEncoder());
             assertTrue(false);
         } catch (Exception ex)
         {
@@ -115,7 +85,6 @@
     }
 
     @Test
-<<<<<<< HEAD
     public void testCombineRelations()
     {
         Map<String, String> wayMap = new HashMap<String, String>();
@@ -134,39 +103,10 @@
             public int defineRelationBits( int index, int shift )
             {
                 relationCodeEncoder = new EncodedValue("RelationCode2", shift, 2, 1, 0, 3);
-=======
-    public void testFullBitMask()
-    {
-        BitUtil bitUtil = BitUtil.LITTLE;
-        EncodingManager manager = new EncodingManager("CAR,FOOT");
-        AbstractFlagEncoder carr = (AbstractFlagEncoder) manager.getEncoder("CAR");
-        assertTrue(bitUtil.toBitString(carr.getBitMask()).endsWith("00000000001111111"));
-
-        AbstractFlagEncoder foot = (AbstractFlagEncoder) manager.getEncoder("FOOT");
-        assertTrue(bitUtil.toBitString(foot.getBitMask()).endsWith("00011111110000000"));
-    }
-
-    @Test
-    public void testApplyNodeTags()
-    {
-        EncodingManager manager = new EncodingManager();
-        CarFlagEncoder car = new CarFlagEncoder();
-        manager.register(car);
-        CarFlagEncoder car2 = new CarFlagEncoder(7, 1)
-        {
-            protected EncodedValue nodeEncoder;
-
-            @Override
-            public int defineBits( int index, int shift )
-            {
-                shift = super.defineBits(index, shift);
-                nodeEncoder = new EncodedValue("nodeEnc", shift, 2, 1, 0, 3);
->>>>>>> d98914cf
                 return shift + 2;
             }
 
             @Override
-<<<<<<< HEAD
             public long handleRelationTags( OSMRelation relation, long oldRelFlags )
             {
                 if (relation.hasTag("route", "bicycle"))
@@ -180,14 +120,46 @@
         relMap.put("route", "bicycle");
         relMap.put("network", "lcn");
         long relFlags = manager.handleRelationTags(osmRel, 0);
-        long allow = defaultBike.isAllowed(osmWay) | lessRelationCodes.isAllowed(osmWay);
+        long allow = defaultBike.acceptWay(osmWay) | lessRelationCodes.acceptWay(osmWay);
         long flags = manager.handleWayTags(osmWay, allow, relFlags);
 
         assertEquals(18, defaultBike.getSpeed(flags));
         assertEquals(4, lessRelationCodes.getSpeed(flags));
-=======
-            public long handleNodeTags( OSMNode node )
-            {
+    }
+    
+    
+    public void testFullBitMask()
+    {
+        BitUtil bitUtil = BitUtil.LITTLE;
+        EncodingManager manager = new EncodingManager("CAR,FOOT");
+        AbstractFlagEncoder carr = (AbstractFlagEncoder) manager.getEncoder("CAR");
+        assertTrue(bitUtil.toBitString(carr.getNodeBitMask()).endsWith("00000000001111111"));
+
+        AbstractFlagEncoder foot = (AbstractFlagEncoder) manager.getEncoder("FOOT");
+        assertTrue(bitUtil.toBitString(foot.getNodeBitMask()).endsWith("00011111110000000"));
+    }
+
+    @Test
+    public void testApplyNodeTags()
+    {
+        EncodingManager manager = new EncodingManager();
+        CarFlagEncoder car = new CarFlagEncoder();
+        manager.registerEdgeFlagEncoder(car);
+        CarFlagEncoder car2 = new CarFlagEncoder(7, 1)
+        {
+            protected EncodedValue nodeEncoder;
+
+            @Override
+            public int defineNodeBits( int index, int shift )
+            {
+                shift = super.defineNodeBits(index, shift);
+                nodeEncoder = new EncodedValue("nodeEnc", shift, 2, 1, 0, 3);
+                return shift+2;
+            }
+
+            @Override
+            public long analyzeNodeTags( OSMNode node )
+            {            
                 String tmp = node.getTags().get("test");
                 // return negative value to indicate that this is not a barrier
                 if (tmp == null)
@@ -203,7 +175,7 @@
                 return speedEncoder.setValue(wayFlags, speed - speedDecrease);
             }
         };
-        manager.register(car2);
+        manager.registerEdgeFlagEncoder(car2);
 
         Map<String, String> nodeMap = new HashMap<String, String>();
         OSMNode node = new OSMNode(1, nodeMap, Double.NaN, Double.NaN);
@@ -211,26 +183,25 @@
         wayMap.put("highway", "secondary");
         OSMWay way = new OSMWay(2, wayMap);
 
-        long wayFlags = manager.handleWayTags(manager.acceptWay(way), way);
-        long nodeFlags = manager.analyzeNode(node);
+        long wayFlags = manager.handleWayTags(way, manager.acceptWay(way), 0);
+        long nodeFlags = manager.analyzeNodeTags(node);
         wayFlags = manager.applyNodeFlags(wayFlags, -nodeFlags);
         assertEquals(60, car.getSpeed(wayFlags));
         assertEquals(59, car2.getSpeed(wayFlags));
 
         nodeMap.put("test", "something");
-        wayFlags = manager.handleWayTags(manager.acceptWay(way), way);
-        nodeFlags = manager.analyzeNode(node);
+        wayFlags = manager.handleWayTags(way, manager.acceptWay(way), 0);
+        nodeFlags = manager.analyzeNodeTags(node);
         wayFlags = manager.applyNodeFlags(wayFlags, -nodeFlags);
         assertEquals(58, car2.getSpeed(wayFlags));
         assertEquals(60, car.getSpeed(wayFlags));
 
         wayMap.put("maxspeed", "130");
-        wayFlags = manager.handleWayTags(manager.acceptWay(way), way);
+        wayFlags = manager.handleWayTags(way, manager.acceptWay(way), 0);
         assertEquals(car.getMaxSpeed(), car2.getSpeed(wayFlags));
-        nodeFlags = manager.analyzeNode(node);
+        nodeFlags = manager.analyzeNodeTags(node);
         wayFlags = manager.applyNodeFlags(wayFlags, -nodeFlags);
         assertEquals(98, car2.getSpeed(wayFlags));
         assertEquals(100, car.getSpeed(wayFlags));
->>>>>>> d98914cf
     }
 }