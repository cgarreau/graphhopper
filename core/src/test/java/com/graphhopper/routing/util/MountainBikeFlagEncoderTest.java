/*
 * Copyright 2013 User.
 *
 * Licensed under the Apache License, Version 2.0 (the "License");
 * you may not use this file except in compliance with the License.
 * You may obtain a copy of the License at
 *
 *      http://www.apache.org/licenses/LICENSE-2.0
 *
 * Unless required by applicable law or agreed to in writing, software
 * distributed under the License is distributed on an "AS IS" BASIS,
 * WITHOUT WARRANTIES OR CONDITIONS OF ANY KIND, either express or implied.
 * See the License for the specific language governing permissions and
 * limitations under the License.
 */
package com.graphhopper.routing.util;

import com.graphhopper.reader.OSMRelation;
import com.graphhopper.reader.OSMWay;
import org.junit.Test;

import java.util.HashMap;
import java.util.Map;
import java.util.concurrent.atomic.AtomicInteger;

import static org.junit.Assert.*;

public class MountainBikeFlagEncoderTest extends AbstractBikeFlagEncoderTester
{
    @Override
    BikeFlagCommonEncoder createBikeEncoder()
    {
        return (BikeFlagCommonEncoder) new EncodingManager("BIKE,MTB").getEncoder("MTB");
    }

    @Test
    public void testGetSpeed()
    {
        long result = encoder.setProperties(10, true, true);
        assertEquals(10, encoder.getSpeed(result), 1e-1);
        OSMWay way = new OSMWay(1);
        way.setTag("highway", "primary");
        assertEquals(10, encoder.getSpeed(way));

        way.setTag("highway", "residential");
        assertEquals(15, encoder.getSpeed(way));
        // Test pushing section speeds
        way.setTag("highway", "footway");
        assertEquals(4, encoder.getSpeed(way));
        way.setTag("highway", "track");
        assertEquals(24, encoder.getSpeed(way));

        way.setTag("highway", "steps");
        assertEquals(2, encoder.getSpeed(way));

        way.setTag("highway", "service");
        assertEquals(15, encoder.getSpeed(way));
        way.setTag("service", "parking_aisle");
        assertEquals(15, encoder.getSpeed(way));
        way.clearTags();

        // test speed for allowed pushing section types
        way.setTag("highway", "track");
        way.setTag("bicycle", "yes");
        assertEquals(24, encoder.getSpeed(way));

        way.setTag("highway", "track");
        way.setTag("bicycle", "yes");
        way.setTag("tracktype", "grade3");
        assertEquals(20, encoder.getSpeed(way));

        way.setTag("surface", "paved");
        assertEquals(12, encoder.getSpeed(way));

        way.clearTags();
        way.setTag("highway", "path");
        way.setTag("surface", "ground");
        assertEquals(20, encoder.getSpeed(way));
    }

    @Test
    public void testHandleWayTags()
    {
        OSMWay way = new OSMWay(1);
        String wayType;

        way.setTag("highway", "track");
        wayType = encodeDecodeWayType("", way);
        assertEquals("way, unpaved", wayType);

        way.clearTags();
        way.setTag("highway", "path");
        wayType = encodeDecodeWayType("", way);
        assertEquals("way, unpaved", wayType);

        way.clearTags();
        way.setTag("highway", "path");
        way.setTag("surface", "grass");
        wayType = encodeDecodeWayType("", way);
        assertEquals("way, unpaved", wayType);

        way.clearTags();
        way.setTag("highway", "path");
        way.setTag("surface", "concrete");
        wayType = encodeDecodeWayType("", way);
        assertEquals("way", wayType);

        way.clearTags();
        way.setTag("highway", "track");
        way.setTag("foot", "yes");
        way.setTag("surface", "paved");
        way.setTag("tracktype", "grade1");
        wayType = encodeDecodeWayType("", way);
        assertEquals("way", wayType);

        way.clearTags();
        way.setTag("highway", "track");
        way.setTag("foot", "yes");
        way.setTag("surface", "paved");
        way.setTag("tracktype", "grade2");
        wayType = encodeDecodeWayType("", way);
        assertEquals("way, unpaved", wayType);

    }

    @Test
    public void testHandleWayTagsInfluencedByRelation()
    {
        OSMWay osmWay = new OSMWay(1);
        osmWay.setTag("highway", "track");
        long allowed = encoder.acceptBit;

        OSMRelation osmRel = new OSMRelation(1);

        long relFlags = encoder.handleRelationTags(osmRel, 0);
        // unchanged
        long flags = encoder.handleWayTags(osmWay, allowed, relFlags);
        assertEquals(24, encoder.getSpeed(flags), 1e-1);
        assertEquals(3, encoder.getWayType(flags));
        assertEquals(1, encoder.getPavementType(flags));

        // relation code is PREFER
        osmRel.setTag("route", "bicycle");
        osmRel.setTag("network", "lcn");
        relFlags = encoder.handleRelationTags(osmRel, 0);
        flags = encoder.handleWayTags(osmWay, allowed, relFlags);
        assertEquals(28, encoder.getSpeed(flags), 1e-1);
        assertEquals(3, encoder.getWayType(flags));
        assertEquals(1, encoder.getPavementType(flags));

        // relation code is PREFER
        osmRel.setTag("network", "rcn");
        relFlags = encoder.handleRelationTags(osmRel, 0);
        flags = encoder.handleWayTags(osmWay, allowed, relFlags);
        assertEquals(28, encoder.getSpeed(flags), 1e-1);

        // relation code is PREFER
        osmRel.setTag("network", "ncn");
        relFlags = encoder.handleRelationTags(osmRel, 0);
        flags = encoder.handleWayTags(osmWay, allowed, relFlags);
        assertEquals(28, encoder.getSpeed(flags), 1e-1);

        // PREFER relation, but tertiary road
        // => no pushing section but road wayTypeCode and faster
        osmWay.clearTags();
        osmWay.setTag("highway", "tertiary");

        osmRel.setTag("route", "bicycle");
        osmRel.setTag("network", "lcn");
        relFlags = encoder.handleRelationTags(osmRel, 0);
        flags = encoder.handleWayTags(osmWay, allowed, relFlags);
<<<<<<< HEAD
        assertEquals(18, encoder.getSpeed(flags), 1e-1);
        assertEquals(0, encoder.getWayType(flags));
=======
        assertEquals(20, encoder.getSpeed(flags), 1e-1);
        assertEquals(0, encoder.getWayTypeCode(flags));
>>>>>>> 02581261

        // test max and min speed
        final AtomicInteger fakeSpeed = new AtomicInteger(40);
        MountainBikeFlagEncoder fakeEncoder = new MountainBikeFlagEncoder()
        {
            @Override
            int relationWeightCodeToSpeed( int highwaySpeed, int relationCode )
            {
                return fakeSpeed.get();
            }
        };
        // call necessary register
        new EncodingManager(fakeEncoder);
        allowed = fakeEncoder.acceptBit;

        flags = fakeEncoder.handleWayTags(osmWay, allowed, 1);
        assertEquals(30, fakeEncoder.getSpeed(flags), 1e-1);

        fakeSpeed.set(-2);
        flags = fakeEncoder.handleWayTags(osmWay, allowed, 1);
        assertEquals(0, fakeEncoder.getSpeed(flags), 1e-1);

    }
}<|MERGE_RESOLUTION|>--- conflicted
+++ resolved
@@ -169,13 +169,8 @@
         osmRel.setTag("network", "lcn");
         relFlags = encoder.handleRelationTags(osmRel, 0);
         flags = encoder.handleWayTags(osmWay, allowed, relFlags);
-<<<<<<< HEAD
-        assertEquals(18, encoder.getSpeed(flags), 1e-1);
+        assertEquals(20, encoder.getSpeed(flags), 1e-1);
         assertEquals(0, encoder.getWayType(flags));
-=======
-        assertEquals(20, encoder.getSpeed(flags), 1e-1);
-        assertEquals(0, encoder.getWayTypeCode(flags));
->>>>>>> 02581261
 
         // test max and min speed
         final AtomicInteger fakeSpeed = new AtomicInteger(40);
