/*
 *  Licensed to GraphHopper and Peter Karich under one or more contributor
 *  license agreements. See the NOTICE file distributed with this work for 
 *  additional information regarding copyright ownership.
 * 
 *  GraphHopper licenses this file to you under the Apache License, 
 *  Version 2.0 (the "License"); you may not use this file except in 
 *  compliance with the License. You may obtain a copy of the License at
 * 
 *       http://www.apache.org/licenses/LICENSE-2.0
 * 
 *  Unless required by applicable law or agreed to in writing, software
 *  distributed under the License is distributed on an "AS IS" BASIS,
 *  WITHOUT WARRANTIES OR CONDITIONS OF ANY KIND, either express or implied.
 *  See the License for the specific language governing permissions and
 *  limitations under the License.
 */
package com.graphhopper.reader;

import com.graphhopper.GHRequest;
import static org.junit.Assert.assertEquals;
import static org.junit.Assert.assertFalse;
import static org.junit.Assert.assertNotEquals;
import static org.junit.Assert.assertTrue;
import gnu.trove.list.TLongList;

import java.io.File;
import java.io.IOException;
import java.io.InputStream;
import java.net.URISyntaxException;
import java.util.Collection;
import java.util.Collections;
import java.util.HashMap;
import java.util.Map;
import java.util.concurrent.atomic.AtomicInteger;

import org.junit.After;
import org.junit.Before;
import org.junit.Test;

import com.graphhopper.GraphHopper;
import com.graphhopper.routing.util.*;
import com.graphhopper.storage.AbstractGraphStorageTester;
import com.graphhopper.storage.ExtendedStorage;
import com.graphhopper.storage.Graph;
import com.graphhopper.storage.GraphHopperStorage;
import com.graphhopper.storage.GraphStorage;
import com.graphhopper.storage.NodeAccess;
import com.graphhopper.storage.RAMDirectory;
import com.graphhopper.storage.TurnCostStorage;
import com.graphhopper.util.EdgeExplorer;
import com.graphhopper.util.EdgeIterator;
import com.graphhopper.util.EdgeIteratorState;
import com.graphhopper.util.GHUtility;
import com.graphhopper.util.Helper;
import com.graphhopper.util.shapes.GHPoint;

/**
 * Tests the OSMReader with the normal helper initialized.
 * <p/>
 * @author Peter Karich
 */
public class OSMReaderTest
{
    private final String file1 = "test-osm.xml";
    private final String file2 = "test-osm2.xml";
    private final String file3 = "test-osm3.xml";
    private final String file4 = "test-osm4.xml";
    private final String fileNegIds = "test-osm-negative-ids.xml";
    private final String fileBarriers = "test-barriers.xml";
    private final String fileTurnRestrictions = "test-restrictions.xml";
    private final String dir = "./target/tmp/test-db";
    private CarFlagEncoder carEncoder;
    private FootFlagEncoder footEncoder;
    private EdgeExplorer carOutExplorer;
    private EdgeExplorer carAllExplorer;

    @Before
    public void setUp()
    {
        new File(dir).mkdirs();
    }

    @After
    public void tearDown()
    {
        Helper.removeDir(new File(dir));
    }

    GraphStorage newGraph( String directory, EncodingManager encodingManager, boolean is3D, boolean turnRestrictionsImport )
    {
<<<<<<< HEAD
        return new GraphHopperStorage(new RAMDirectory(directory, false), encodingManager,
                is3D, turnRestrictionsImport ? new TurnCostStorage() : new ExtendedStorage.NoExtendedStorage());
=======
        return new GraphHopperStorage(new RAMDirectory(directory, false), encodingManager, 
                (turnRestrictionsImport) ? new TurnCostStorage() : new ExtendedStorage.NoExtendedStorage());
>>>>>>> 02581261
    }

    class GraphHopperTest extends GraphHopper
    {
        public GraphHopperTest( String osmFile )
        {
            setOSMFile(osmFile);
            setGraphHopperLocation(dir);
            setEncodingManager(new EncodingManager("CAR,FOOT"));
            disableCHShortcuts();

            carEncoder = (CarFlagEncoder) getEncodingManager().getEncoder("CAR");
            footEncoder = (FootFlagEncoder) getEncodingManager().getEncoder("FOOT");
        }

        OSMReader createReader( GraphStorage tmpGraph )
        {
            return new OSMReader(tmpGraph);
        }

        @Override
        protected OSMReader importOSM() throws IOException
        {
            GraphStorage tmpGraph = newGraph(dir, getEncodingManager(), is3D(), isEnableTurnRestrictions());
            setGraph(tmpGraph);
            OSMReader osmReader = createReader(tmpGraph);
            osmReader.setEncodingManager(getEncodingManager());
            try
            {
                osmReader.doOSM2Graph(new File(getClass().getResource(getOSMFile()).toURI()));
            } catch (URISyntaxException e)
            {
                throw new RuntimeException(e);
            }
            carOutExplorer = getGraph().createEdgeExplorer(new DefaultEdgeFilter(carEncoder, false, true));
            carAllExplorer = getGraph().createEdgeExplorer(new DefaultEdgeFilter(carEncoder, true, true));
            return osmReader;
        }
    }

    InputStream getResource( String file )
    {
        return getClass().getResourceAsStream(file);
    }

    @Test
    public void testMain()
    {
        GraphHopper hopper = new GraphHopperTest(file1).importOrLoad();
        Graph graph = hopper.getGraph();
        assertEquals(4, graph.getNodes());
        int n20 = AbstractGraphStorageTester.getIdOf(graph, 52);
        int n10 = AbstractGraphStorageTester.getIdOf(graph, 51.2492152);
        int n30 = AbstractGraphStorageTester.getIdOf(graph, 51.2);
        int n50 = AbstractGraphStorageTester.getIdOf(graph, 49);
        assertEquals(GHUtility.asSet(n20), GHUtility.getNeighbors(carOutExplorer.setBaseNode(n10)));
        assertEquals(3, GHUtility.count(carOutExplorer.setBaseNode(n20)));
        assertEquals(GHUtility.asSet(n20), GHUtility.getNeighbors(carOutExplorer.setBaseNode(n30)));

        EdgeIterator iter = carOutExplorer.setBaseNode(n20);
        assertTrue(iter.next());
        assertEquals("street 123, B 122", iter.getName());
        assertEquals(n50, iter.getAdjNode());
        AbstractGraphStorageTester.assertPList(Helper.createPointList(51.25, 9.43), iter.fetchWayGeometry(0));
        CarFlagEncoder flags = carEncoder;
        assertTrue(flags.isForward(iter.getFlags()));
        assertTrue(flags.isBackward(iter.getFlags()));

        assertTrue(iter.next());
        assertEquals("route 666", iter.getName());
        assertEquals(n30, iter.getAdjNode());
        assertEquals(93147, iter.getDistance(), 1);

        assertTrue(iter.next());
        assertEquals("route 666", iter.getName());
        assertEquals(n10, iter.getAdjNode());
        assertEquals(88643, iter.getDistance(), 1);

        assertTrue(flags.isForward(iter.getFlags()));
        assertTrue(flags.isBackward(iter.getFlags()));
        assertFalse(iter.next());

        // get third added location id=30
        iter = carOutExplorer.setBaseNode(n30);
        assertTrue(iter.next());
        assertEquals("route 666", iter.getName());
        assertEquals(n20, iter.getAdjNode());
        assertEquals(93146.888, iter.getDistance(), 1);

        NodeAccess na = graph.getNodeAccess();
        assertEquals(9.4, na.getLongitude(hopper.getLocationIndex().findID(51.2, 9.4)), 1e-3);
        assertEquals(10, na.getLongitude(hopper.getLocationIndex().findID(49, 10)), 1e-3);
        assertEquals(51.249, na.getLatitude(hopper.getLocationIndex().findID(51.2492152, 9.4317166)), 1e-3);

        // node 40 is on the way between 30 and 50 => 9.0
        assertEquals(9, na.getLongitude(hopper.getLocationIndex().findID(51.25, 9.43)), 1e-3);
    }

    @Test
    public void testSort()
    {
        GraphHopper hopper = new GraphHopperTest(file1).setSortGraph(true).importOrLoad();
        Graph graph = hopper.getGraph();
        NodeAccess na = graph.getNodeAccess();
        assertEquals(10, na.getLongitude(hopper.getLocationIndex().findID(49, 10)), 1e-3);
        assertEquals(51.249, na.getLatitude(hopper.getLocationIndex().findID(51.2492152, 9.4317166)), 1e-3);
    }

    @Test
    public void testWithBounds()
    {
        GraphHopper hopper = new GraphHopperTest(file1)
        {
            @Override
            OSMReader createReader( GraphStorage tmpGraph )
            {
                return new OSMReader(tmpGraph)
                {
                    @Override
                    public boolean isInBounds( OSMNode node )
                    {
                        return node.getLat() > 49 && node.getLon() > 8;
                    }
                };
            }
        };

        hopper.importOrLoad();

        Graph graph = hopper.getGraph();
        assertEquals(4, graph.getNodes());
        int n10 = AbstractGraphStorageTester.getIdOf(graph, 51.2492152);
        int n20 = AbstractGraphStorageTester.getIdOf(graph, 52);
        int n30 = AbstractGraphStorageTester.getIdOf(graph, 51.2);
        int n40 = AbstractGraphStorageTester.getIdOf(graph, 51.25);

        assertEquals(GHUtility.asSet(n20), GHUtility.getNeighbors(carOutExplorer.setBaseNode(n10)));
        assertEquals(3, GHUtility.count(carOutExplorer.setBaseNode(n20)));
        assertEquals(GHUtility.asSet(n20), GHUtility.getNeighbors(carOutExplorer.setBaseNode(n30)));

        EdgeIterator iter = carOutExplorer.setBaseNode(n20);
        assertTrue(iter.next());
        assertEquals(n40, iter.getAdjNode());
        AbstractGraphStorageTester.assertPList(Helper.createPointList(), iter.fetchWayGeometry(0));
        assertTrue(iter.next());
        assertEquals(n30, iter.getAdjNode());
        assertEquals(93146.888, iter.getDistance(), 1);
        assertTrue(iter.next());
        AbstractGraphStorageTester.assertPList(Helper.createPointList(), iter.fetchWayGeometry(0));
        assertEquals(n10, iter.getAdjNode());
        assertEquals(88643, iter.getDistance(), 1);

        // get third added location => 2
        iter = carOutExplorer.setBaseNode(n30);
        assertTrue(iter.next());
        assertEquals(n20, iter.getAdjNode());
        assertEquals(93146.888, iter.getDistance(), 1);
        assertFalse(iter.next());
    }

    @Test
    public void testOneWay()
    {
        GraphHopper hopper = new GraphHopperTest(file2).importOrLoad();
        Graph graph = hopper.getGraph();

        int n20 = AbstractGraphStorageTester.getIdOf(graph, 52.0);
        int n22 = AbstractGraphStorageTester.getIdOf(graph, 52.133);
        int n23 = AbstractGraphStorageTester.getIdOf(graph, 52.144);
        int n10 = AbstractGraphStorageTester.getIdOf(graph, 51.2492152);
        int n30 = AbstractGraphStorageTester.getIdOf(graph, 51.2);

        assertEquals(1, GHUtility.count(carOutExplorer.setBaseNode(n10)));
        assertEquals(2, GHUtility.count(carOutExplorer.setBaseNode(n20)));
        assertEquals(0, GHUtility.count(carOutExplorer.setBaseNode(n30)));

        EdgeIterator iter = carOutExplorer.setBaseNode(n20);
        assertTrue(iter.next());
        assertTrue(iter.next());
        assertEquals(n30, iter.getAdjNode());

        CarFlagEncoder encoder = carEncoder;
        iter = carAllExplorer.setBaseNode(n20);
        assertTrue(iter.next());
        assertEquals(n23, iter.getAdjNode());
        assertTrue(encoder.isForward(iter.getFlags()));
        assertFalse(encoder.isBackward(iter.getFlags()));

        assertTrue(iter.next());
        assertEquals(n22, iter.getAdjNode());
        assertFalse(encoder.isForward(iter.getFlags()));
        assertTrue(encoder.isBackward(iter.getFlags()));

        assertTrue(iter.next());
        assertFalse(encoder.isForward(iter.getFlags()));
        assertTrue(encoder.isBackward(iter.getFlags()));

        assertTrue(iter.next());
        assertEquals(n30, iter.getAdjNode());
        assertTrue(encoder.isForward(iter.getFlags()));
        assertFalse(encoder.isBackward(iter.getFlags()));

        assertTrue(iter.next());
        assertEquals(n10, iter.getAdjNode());
        assertFalse(encoder.isForward(iter.getFlags()));
        assertTrue(encoder.isBackward(iter.getFlags()));
    }

    @Test
    public void testFerry()
    {
        GraphHopper hopper = new GraphHopperTest(file2)
        {
            @Override
            public void cleanUp()
            {
            }
        }.importOrLoad();
        Graph graph = hopper.getGraph();

        int n40 = AbstractGraphStorageTester.getIdOf(graph, 54.0);
        int n50 = AbstractGraphStorageTester.getIdOf(graph, 55.0);
        assertEquals(GHUtility.asSet(n40), GHUtility.getNeighbors(carAllExplorer.setBaseNode(n50)));

        // no duration is given => slow speed only!
        int n80 = AbstractGraphStorageTester.getIdOf(graph, 54.1);
        EdgeIterator iter = carOutExplorer.setBaseNode(n80);
        iter.next();
        assertEquals(5, carEncoder.getSpeed(iter.getFlags()), 1e-1);

        // duration 01:10 is given => more precise speed calculation! 
        // ~111km (from 54.0,10.1 to 55.0,10.2) in duration=70 minutes => 95km/h => / 1.4 => 71km/h        
        iter = carOutExplorer.setBaseNode(n40);
        iter.next();
        assertEquals(70, carEncoder.getSpeed(iter.getFlags()), 1e-1);
    }

    @Test
    public void testMaxSpeed()
    {
        GraphHopper hopper = new GraphHopperTest(file2)
        {
            @Override
            public void cleanUp()
            {
            }
        }.importOrLoad();
        Graph graph = hopper.getGraph();

        int n60 = AbstractGraphStorageTester.getIdOf(graph, 56.0);
        EdgeIterator iter = carOutExplorer.setBaseNode(n60);
        iter.next();
        assertEquals(35, carEncoder.getSpeed(iter.getFlags()), 1e-1);
    }

    @Test
    public void testWayReferencesNotExistingAdjNode()
    {
        GraphHopper hopper = new GraphHopperTest(file4).importOrLoad();
        Graph graph = hopper.getGraph();

        assertEquals(2, graph.getNodes());
        int n10 = AbstractGraphStorageTester.getIdOf(graph, 51.2492152);
        int n30 = AbstractGraphStorageTester.getIdOf(graph, 51.2);

        assertEquals(GHUtility.asSet(n30), GHUtility.getNeighbors(carOutExplorer.setBaseNode(n10)));
    }

    @Test
    public void testFoot()
    {
        GraphHopper hopper = new GraphHopperTest(file3).importOrLoad();
        Graph graph = hopper.getGraph();

        int n10 = AbstractGraphStorageTester.getIdOf(graph, 11.1);
        int n20 = AbstractGraphStorageTester.getIdOf(graph, 12);
        int n30 = AbstractGraphStorageTester.getIdOf(graph, 11.2);
        int n40 = AbstractGraphStorageTester.getIdOf(graph, 11.3);
        int n50 = AbstractGraphStorageTester.getIdOf(graph, 10);

        assertEquals(GHUtility.asSet(n20, n40), GHUtility.getNeighbors(carAllExplorer.setBaseNode(n10)));
        assertEquals(GHUtility.asSet(), GHUtility.getNeighbors(carOutExplorer.setBaseNode(n30)));
        assertEquals(GHUtility.asSet(n10, n30, n40), GHUtility.getNeighbors(carAllExplorer.setBaseNode(n20)));
        assertEquals(GHUtility.asSet(n30, n40), GHUtility.getNeighbors(carOutExplorer.setBaseNode(n20)));

        EdgeExplorer footOutExplorer = graph.createEdgeExplorer(new DefaultEdgeFilter(footEncoder, false, true));
        assertEquals(GHUtility.asSet(n20, n50), GHUtility.getNeighbors(footOutExplorer.setBaseNode(n10)));
        assertEquals(GHUtility.asSet(n20, n50), GHUtility.getNeighbors(footOutExplorer.setBaseNode(n30)));
        assertEquals(GHUtility.asSet(n10, n30), GHUtility.getNeighbors(footOutExplorer.setBaseNode(n20)));
    }

    @Test
    public void testNegativeIds()
    {
        GraphHopper hopper = new GraphHopperTest(fileNegIds).importOrLoad();
        Graph graph = hopper.getGraph();
        assertEquals(4, graph.getNodes());
        int n20 = AbstractGraphStorageTester.getIdOf(graph, 52);
        int n10 = AbstractGraphStorageTester.getIdOf(graph, 51.2492152);
        int n30 = AbstractGraphStorageTester.getIdOf(graph, 51.2);
        assertEquals(GHUtility.asSet(n20), GHUtility.getNeighbors(carOutExplorer.setBaseNode(n10)));
        assertEquals(3, GHUtility.count(carOutExplorer.setBaseNode(n20)));
        assertEquals(GHUtility.asSet(n20), GHUtility.getNeighbors(carOutExplorer.setBaseNode(n30)));

        EdgeIterator iter = carOutExplorer.setBaseNode(n20);
        assertTrue(iter.next());

        assertTrue(iter.next());
        assertEquals(n30, iter.getAdjNode());
        assertEquals(93147, iter.getDistance(), 1);

        assertTrue(iter.next());
        assertEquals(n10, iter.getAdjNode());
        assertEquals(88643, iter.getDistance(), 1);
    }

    @Test
    public void testBarriers()
    {
        GraphHopper hopper = new GraphHopperTest(fileBarriers).importOrLoad();
        Graph graph = hopper.getGraph();
        assertEquals(8, graph.getNodes());

        int n10 = AbstractGraphStorageTester.getIdOf(graph, 51);
        int n20 = AbstractGraphStorageTester.getIdOf(graph, 52);
        int n30 = AbstractGraphStorageTester.getIdOf(graph, 53);
        int n50 = AbstractGraphStorageTester.getIdOf(graph, 55);

        // separate id
        int new20 = 4;
        assertNotEquals(n20, new20);
        NodeAccess na = graph.getNodeAccess();
        assertEquals(na.getLatitude(n20), na.getLatitude(new20), 1e-5);
        assertEquals(na.getLongitude(n20), na.getLongitude(new20), 1e-5);

        assertEquals(n20, hopper.getLocationIndex().findID(52, 9.4));

        assertEquals(GHUtility.asSet(n20, n30), GHUtility.getNeighbors(carOutExplorer.setBaseNode(n10)));
        assertEquals(GHUtility.asSet(new20, n10, n50), GHUtility.getNeighbors(carOutExplorer.setBaseNode(n30)));

        EdgeIterator iter = carOutExplorer.setBaseNode(n20);
        assertTrue(iter.next());
        assertEquals(n10, iter.getAdjNode());
        assertFalse(iter.next());

        iter = carOutExplorer.setBaseNode(new20);
        assertTrue(iter.next());
        assertEquals(n30, iter.getAdjNode());
        assertFalse(iter.next());
    }

    @Test
    public void testBarriersOnTowerNodes()
    {
        GraphHopper hopper = new GraphHopperTest(fileBarriers).importOrLoad();
        Graph graph = hopper.getGraph();
        assertEquals(8, graph.getNodes());

        int n60 = AbstractGraphStorageTester.getIdOf(graph, 56);
        int newId = 5;
        assertEquals(GHUtility.asSet(newId), GHUtility.getNeighbors(carOutExplorer.setBaseNode(n60)));

        EdgeIterator iter = carOutExplorer.setBaseNode(n60);
        assertTrue(iter.next());
        assertEquals(newId, iter.getAdjNode());
        assertFalse(iter.next());

        iter = carOutExplorer.setBaseNode(newId);
        assertTrue(iter.next());
        assertEquals(n60, iter.getAdjNode());
        assertFalse(iter.next());
    }

    @Test
    public void testRelation()
    {
        EncodingManager manager = new EncodingManager("bike");
        OSMReader reader = new OSMReader(new GraphHopperStorage(new RAMDirectory(), manager, false)).
                setEncodingManager(manager);
        OSMRelation osmRel = new OSMRelation(1);
        osmRel.getMembers().add(new OSMRelation.Member(OSMRelation.WAY, 1, ""));
        osmRel.getMembers().add(new OSMRelation.Member(OSMRelation.WAY, 2, ""));

        osmRel.setTag("route", "bicycle");
        osmRel.setTag("network", "lcn");
        reader.prepareWaysWithRelationInfo(osmRel);

        long flags = reader.getRelFlagsMap().get(1);
        assertTrue(flags != 0);

        // do NOT overwrite with UNCHANGED
        osmRel.setTag("network", "mtb");
        reader.prepareWaysWithRelationInfo(osmRel);
        long flags2 = reader.getRelFlagsMap().get(1);
        assertEquals(flags, flags2);

        // overwrite with outstanding
        osmRel.setTag("network", "ncn");
        reader.prepareWaysWithRelationInfo(osmRel);
        long flags3 = reader.getRelFlagsMap().get(1);
        assertTrue(flags != flags3);
    }

    @Test
    public void testTurnRestrictions()
    {
        GraphHopper hopper = new GraphHopperTest(fileTurnRestrictions).setEnableTurnRestrictions(true).importOrLoad();
        Graph graph = hopper.getGraph();
        assertEquals(9, graph.getNodes());
        assertTrue(((GraphHopperStorage) graph).getExtendedStorage() instanceof TurnCostStorage);

        TurnCostStorage tcStorage = (TurnCostStorage) ((GraphHopperStorage) graph).getExtendedStorage();

        int n2 = AbstractGraphStorageTester.getIdOf(graph, 52, 10);
        int n3 = AbstractGraphStorageTester.getIdOf(graph, 52, 11);
        int n4 = AbstractGraphStorageTester.getIdOf(graph, 52, 12);
        int n8 = AbstractGraphStorageTester.getIdOf(graph, 54, 11);

        int edge2_3 = getEdge(n2, n3);
        int edge3_4 = getEdge(n3, n4);
        int edge3_8 = getEdge(n3, n8);

        int edge3_2 = getEdge(n3, n2);
        int edge4_3 = getEdge(n4, n3);
        int edge8_3 = getEdge(n8, n3);

        // (2-3)->(3-4) only_straight_on = (2-3)->(3-8) restricted
        // (4-3)->(3-8) no_right_turn = (4-3)->(3-8) restricted
        assertTrue(carEncoder.isTurnRestricted(tcStorage.getTurnCosts(n3, edge2_3, edge3_8)));
        assertTrue(carEncoder.isTurnRestricted(tcStorage.getTurnCosts(n3, edge4_3, edge3_8)));
        assertFalse(carEncoder.isTurnRestricted(tcStorage.getTurnCosts(n3, edge2_3, edge3_4)));
        assertFalse(carEncoder.isTurnRestricted(tcStorage.getTurnCosts(n3, edge2_3, edge3_2)));
        assertFalse(carEncoder.isTurnRestricted(tcStorage.getTurnCosts(n3, edge2_3, edge3_4)));
        assertFalse(carEncoder.isTurnRestricted(tcStorage.getTurnCosts(n3, edge4_3, edge3_2)));
        assertFalse(carEncoder.isTurnRestricted(tcStorage.getTurnCosts(n3, edge8_3, edge3_2)));

        int n1 = AbstractGraphStorageTester.getIdOf(graph, 50, 10);
        int n5 = AbstractGraphStorageTester.getIdOf(graph, 50, 12);
        int n6 = AbstractGraphStorageTester.getIdOf(graph, 50, 11);

        int edge4_5 = getEdge(n4, n5);
        int edge5_6 = getEdge(n5, n6);
        int edge5_1 = getEdge(n5, n1);

        // (4-5)->(5-1) right_turn_only = (4-5)->(5-6) restricted 
        assertFalse(carEncoder.isTurnRestricted(tcStorage.getTurnCosts(n5, edge4_5, edge5_6)));
        assertTrue(carEncoder.isTurnRestricted(tcStorage.getTurnCosts(n5, edge4_5, edge5_1)));
    }

    private int getEdge( int from, int to )
    {
        EdgeIterator iter = carOutExplorer.setBaseNode(from);
        while (iter.next())
        {
            if (iter.getAdjNode() == to)
            {
                return iter.getEdge();
            }
        }
        return EdgeIterator.NO_EDGE;
    }

    @Test
    public void testEstimatedCenter()
    {
        final CarFlagEncoder encoder = new CarFlagEncoder()
        {
            private EncodedValue objectEncoder;

            @Override
            public int defineNodeBits( int index, int shift )
            {
                shift = super.defineNodeBits(index, shift);
                objectEncoder = new EncodedValue("oEnc", shift, 2, 1, 0, 3, true);
                return shift + 2;
            }

            @Override
            public long handleNodeTags( OSMNode node )
            {
                if (node.hasTag("test", "now"))
                    return -objectEncoder.setValue(0, 1);
                return 0;
            }

            @Override
            public long applyNodeFlags( long wayFlags, long nodeFlags )
            {
                double speed = getSpeed(wayFlags);
                if (objectEncoder.getValue(nodeFlags) != 0)
                    speed -= 5;

<<<<<<< HEAD
                return speedEncoder.setValue(wayFlags, (int) speed);
            }
        };
        EncodingManager manager = new EncodingManager(encoder);
        GraphStorage graph = newGraph(dir, manager, false, false);
=======
                return setSpeed(0, speed);
            }
        };
        EncodingManager manager = new EncodingManager(encoder);        
        GraphStorage graph = buildGraph(dir, manager, false);
>>>>>>> 02581261
        final Map<Integer, Double> latMap = new HashMap<Integer, Double>();
        final Map<Integer, Double> lonMap = new HashMap<Integer, Double>();
        latMap.put(1, 1.1d);
        latMap.put(2, 1.2d);

        lonMap.put(1, 1.0d);
        lonMap.put(2, 1.0d);
        final AtomicInteger increased = new AtomicInteger(0);
        OSMReader osmreader = new OSMReader(graph)
        {
            // mock data access
            @Override
            double getTmpLatitude( int id )
            {
                return latMap.get(id);
            }

            @Override
            double getTmpLongitude( int id )
            {
                return lonMap.get(id);
            }

            @Override
            Collection<EdgeIteratorState> addOSMWay( TLongList osmNodeIds, long wayFlags, long osmId )
            {
                // reduced speed due to node tags
                increased.incrementAndGet();
                assertEquals(100 - 5, encoder.getSpeed(wayFlags), 1e-1);
                return Collections.emptyList();
            }
        };
        osmreader.setEncodingManager(manager);
        // save some node tags for first node
        OSMNode osmNode = new OSMNode(1, 1.1d, 1.0d);
        osmNode.setTag("test", "now");
        osmreader.getNodeFlagsMap().put(1, encoder.handleNodeTags(osmNode));

        OSMWay way = new OSMWay(1L);
        way.getNodes().add(1);
        way.getNodes().add(2);
        way.setTag("highway", "motorway");
        osmreader.getNodeMap().put(1, 1);
        osmreader.getNodeMap().put(2, 2);
        osmreader.processWay(way);

        GHPoint p = way.getTag("estimated_center", null);
        assertEquals(1.15, p.lat, 1e-3);
        assertEquals(1.0, p.lon, 1e-3);
        Double d = way.getTag("estimated_distance", null);
        assertEquals(11119.5, d, 1e-1);
        assertEquals(1, increased.get());
    }

    @Test
    public void testReadEleFromCustomOSM()
    {
        GraphHopper hopper = new GraphHopperTest("custom-osm-ele.xml").
                set3D(true).
                importOrLoad();
        Graph graph = hopper.getGraph();
        int n20 = AbstractGraphStorageTester.getIdOf(graph, 52);
        int n50 = AbstractGraphStorageTester.getIdOf(graph, 49);
        
        EdgeIteratorState edge = GHUtility.getEdge(graph, n20, n50);
        assertEquals(Helper.createPointList3D(52, 9, -10, 51.25, 9.43, 100, 49, 10, -30), edge.fetchWayGeometry(3));
    }
}<|MERGE_RESOLUTION|>--- conflicted
+++ resolved
@@ -89,13 +89,8 @@
 
     GraphStorage newGraph( String directory, EncodingManager encodingManager, boolean is3D, boolean turnRestrictionsImport )
     {
-<<<<<<< HEAD
         return new GraphHopperStorage(new RAMDirectory(directory, false), encodingManager,
                 is3D, turnRestrictionsImport ? new TurnCostStorage() : new ExtendedStorage.NoExtendedStorage());
-=======
-        return new GraphHopperStorage(new RAMDirectory(directory, false), encodingManager, 
-                (turnRestrictionsImport) ? new TurnCostStorage() : new ExtendedStorage.NoExtendedStorage());
->>>>>>> 02581261
     }
 
     class GraphHopperTest extends GraphHopper
@@ -588,19 +583,11 @@
                 if (objectEncoder.getValue(nodeFlags) != 0)
                     speed -= 5;
 
-<<<<<<< HEAD
-                return speedEncoder.setValue(wayFlags, (int) speed);
+                return setSpeed(0, speed);
             }
         };
         EncodingManager manager = new EncodingManager(encoder);
         GraphStorage graph = newGraph(dir, manager, false, false);
-=======
-                return setSpeed(0, speed);
-            }
-        };
-        EncodingManager manager = new EncodingManager(encoder);        
-        GraphStorage graph = buildGraph(dir, manager, false);
->>>>>>> 02581261
         final Map<Integer, Double> latMap = new HashMap<Integer, Double>();
         final Map<Integer, Double> lonMap = new HashMap<Integer, Double>();
         latMap.put(1, 1.1d);
