--- conflicted
+++ resolved
@@ -24,10 +24,7 @@
 import com.graphhopper.routing.util.ShortestWeighting;
 import com.graphhopper.storage.Graph;
 import com.graphhopper.storage.GraphBuilder;
-<<<<<<< HEAD
 import com.graphhopper.storage.NodeAccess;
-=======
->>>>>>> 02581261
 import java.util.Arrays;
 import java.util.List;
 import java.util.Locale;
@@ -232,11 +229,7 @@
         assertEquals(34000, sum(wayList.createDistances()), 1e-1);
         assertEquals(5, gpxList.size());
         assertEquals(1604120, p.getMillis());
-<<<<<<< HEAD
-        assertEquals(2097557, gpxList.get(gpxList.size() - 1).getMillis());
-=======
         assertEquals(1604120, gpxList.get(gpxList.size() - 1).getMillis());
->>>>>>> 02581261
 
         assertEquals(Instruction.CONTINUE_ON_STREET, wayList.get(0).getIndication());
         assertEquals(15, wayList.get(0).getFirstLat(), 1e-3);
