--- conflicted
+++ resolved
@@ -53,9 +53,18 @@
         assertTrue(new File("./target/tmp/test/folder1/folder 3").isDirectory());
         Helper.removeDir(new File(to));
     }
+    
+    @Test
+    public void testGetLocale() throws Exception
+    {
+        assertEquals(Locale.GERMAN, Helper.getLocale("de"));
+        assertEquals(Locale.GERMANY, Helper.getLocale("de_DE"));
+        assertEquals(Locale.GERMANY, Helper.getLocale("de-DE"));
+        assertEquals(Locale.ENGLISH, Helper.getLocale("en"));
+        assertEquals(Locale.US, Helper.getLocale("en_US"));
+    }
 
     @Test
-<<<<<<< HEAD
     public void testLongToInt() {
         long numberLng = 8746822910082L;
 
@@ -98,14 +107,5 @@
         long numberLngBack = Helper.intToLong(numberIntLeft, numberIntRight);
 
         assertEquals(numberLng, numberLngBack);
-=======
-    public void testGetLocale() throws Exception
-    {
-        assertEquals(Locale.GERMAN, Helper.getLocale("de"));
-        assertEquals(Locale.GERMANY, Helper.getLocale("de_DE"));
-        assertEquals(Locale.GERMANY, Helper.getLocale("de-DE"));
-        assertEquals(Locale.ENGLISH, Helper.getLocale("en"));
-        assertEquals(Locale.US, Helper.getLocale("en_US"));
->>>>>>> 16ec3922
     }
 }